package peer

import (
	"context"
	"math/rand"
	"net"
<<<<<<< HEAD
	"os"
=======
>>>>>>> 85e991ff
	"runtime"
	"strings"
	"sync"
	"time"

	"github.com/pion/ice/v3"
	log "github.com/sirupsen/logrus"
	"golang.zx2c4.com/wireguard/wgctrl/wgtypes"

	"github.com/netbirdio/netbird/client/internal/stdnet"
	"github.com/netbirdio/netbird/client/internal/wgproxy"
	"github.com/netbirdio/netbird/iface"
	relayClient "github.com/netbirdio/netbird/relay/client"
	"github.com/netbirdio/netbird/route"
	nbnet "github.com/netbirdio/netbird/util/net"
)

type ConnPriority int

const (
	defaultWgKeepAlive = 25 * time.Second

	connPriorityRelay   ConnPriority = 1
	connPriorityICETurn ConnPriority = 1
	connPriorityICEP2P  ConnPriority = 2
)

type WgConfig struct {
	WgListenPort int
	RemoteKey    string
	WgInterface  *iface.WGIface
	AllowedIps   string
	PreSharedKey *wgtypes.Key
}

// ConnConfig is a peer Connection configuration
type ConnConfig struct {
	// Key is a public key of a remote peer
	Key string
	// LocalKey is a public key of a local peer
	LocalKey string

	Timeout time.Duration

	WgConfig WgConfig

	LocalWgPort int

	// RosenpassPubKey is this peer's Rosenpass public key
	RosenpassPubKey []byte
	// RosenpassPubKey is this peer's RosenpassAddr server address (IP:port)
	RosenpassAddr string

	// ICEConfig ICE protocol configuration
	ICEConfig ICEConfig
}

<<<<<<< HEAD
type BeforeAddPeerHookFunc func(connID nbnet.ConnectionID, IP net.IP) error
type AfterRemovePeerHookFunc func(connID nbnet.ConnectionID) error

type WorkerCallbacks struct {
	OnRelayReadyCallback func(info RelayConnInfo)
	OnRelayStatusChanged func(ConnStatus)
=======
type Conn struct {
	config ConnConfig
	mu     sync.Mutex

	// signalCandidate is a handler function to signal remote peer about local connection candidate
	signalCandidate func(candidate ice.Candidate) error
	// signalOffer is a handler function to signal remote peer our connection offer (credentials)
	signalOffer       func(OfferAnswer) error
	signalAnswer      func(OfferAnswer) error
	sendSignalMessage func(message *sProto.Message) error
	onConnected       func(remoteWireGuardKey string, remoteRosenpassPubKey []byte, wireGuardIP string, remoteRosenpassAddr string)
	onDisconnected    func(remotePeer string, wgIP string)

	// remoteOffersCh is a channel used to wait for remote credentials to proceed with the connection
	remoteOffersCh chan OfferAnswer
	// remoteAnswerCh is a channel used to wait for remote credentials answer (confirmation of our offer) to proceed with the connection
	remoteAnswerCh     chan OfferAnswer
	closeCh            chan struct{}
	ctx                context.Context
	notifyDisconnected context.CancelFunc

	agent  *ice.Agent
	status ConnStatus
>>>>>>> 85e991ff

	OnICEConnReadyCallback func(ConnPriority, ICEConnInfo)
	OnICEStatusChanged     func(ConnStatus)
}

type Conn struct {
	log            *log.Entry
	mu             sync.Mutex
	ctx            context.Context
	ctxCancel      context.CancelFunc
	config         ConnConfig
	statusRecorder *Status
	wgProxyFactory *wgproxy.Factory
	wgProxyICE     wgproxy.Proxy
	wgProxyRelay   wgproxy.Proxy
	signaler       *Signaler
	relayManager   *relayClient.Manager
	allowedIPsIP   string
	handshaker     *Handshaker

	onConnected    func(remoteWireGuardKey string, remoteRosenpassPubKey []byte, wireGuardIP string, remoteRosenpassAddr string)
	onDisconnected func(remotePeer string, wgIP string)

	statusRelay     ConnStatus
	statusICE       ConnStatus
	currentConnType ConnPriority

	workerICE   *WorkerICE
	workerRelay *WorkerRelay

	connID               nbnet.ConnectionID
<<<<<<< HEAD
	beforeAddPeerHooks   []BeforeAddPeerHookFunc
	afterRemovePeerHooks []AfterRemovePeerHookFunc
=======
	beforeAddPeerHooks   []nbnet.AddHookFunc
	afterRemovePeerHooks []nbnet.RemoveHookFunc
}

// GetConf returns the connection config
func (conn *Conn) GetConf() ConnConfig {
	return conn.config
}
>>>>>>> 85e991ff

	endpointRelay *net.UDPAddr

	iCEDisconnected   chan struct{}
	relayDisconnected chan struct{}
}

// NewConn creates a new not opened Conn to the remote peer.
// To establish a connection run Conn.Open
func NewConn(engineCtx context.Context, config ConnConfig, statusRecorder *Status, wgProxyFactory *wgproxy.Factory, signaler *Signaler, iFaceDiscover stdnet.ExternalIFaceDiscover, relayManager *relayClient.Manager) (*Conn, error) {
	_, allowedIPsIP, err := net.ParseCIDR(config.WgConfig.AllowedIps)
	if err != nil {
		log.Errorf("failed to parse allowedIPS: %v", err)
		return nil, err
	}

	ctx, ctxCancel := context.WithCancel(engineCtx)
	connLog := log.WithField("peer", config.Key)

	var conn = &Conn{
		log:               connLog,
		ctx:               ctx,
		ctxCancel:         ctxCancel,
		config:            config,
		statusRecorder:    statusRecorder,
		wgProxyFactory:    wgProxyFactory,
		signaler:          signaler,
		relayManager:      relayManager,
		allowedIPsIP:      allowedIPsIP.String(),
		statusRelay:       StatusDisconnected,
		statusICE:         StatusDisconnected,
		iCEDisconnected:   make(chan struct{}),
		relayDisconnected: make(chan struct{}),
	}

	rFns := WorkerRelayCallbacks{
		OnConnReady:    conn.relayConnectionIsReady,
		OnDisconnected: conn.onWorkerRelayStateDisconnected,
	}

	wFns := WorkerICECallbacks{
		OnConnReady:     conn.iCEConnectionIsReady,
		OnStatusChanged: conn.onWorkerICEStateDisconnected,
	}

	conn.handshaker = NewHandshaker(ctx, connLog, config, signaler)
	conn.workerRelay = NewWorkerRelay(ctx, connLog, config, relayManager, rFns)

	relayIsSupportedLocally := conn.workerRelay.RelayIsSupportedLocally()
	conn.workerICE, err = NewWorkerICE(ctx, connLog, config, config.ICEConfig, signaler, iFaceDiscover, statusRecorder, relayIsSupportedLocally, wFns)
	if err != nil {
		return nil, err
	}

	conn.handshaker.AddOnNewOfferListener(conn.workerRelay.OnNewOffer)
	if os.Getenv("NB_FORCE_RELAY") != "true" {
		conn.handshaker.AddOnNewOfferListener(conn.workerICE.OnNewOffer)
	}

	go conn.handshaker.Listen()

	return conn, nil
}

// Open opens connection to the remote peer
// It will try to establish a connection using ICE and in parallel with relay. The higher priority connection type will
// be used.
func (conn *Conn) Open() {
	conn.log.Debugf("open connection to peer")

	peerState := State{
		PubKey:           conn.config.Key,
		IP:               strings.Split(conn.config.WgConfig.AllowedIps, "/")[0],
		ConnStatusUpdate: time.Now(),
		ConnStatus:       StatusDisconnected,
		Mux:              new(sync.RWMutex),
	}
	err := conn.statusRecorder.UpdatePeerState(peerState)
	if err != nil {
		conn.log.Warnf("error while updating the state err: %v", err)
	}

	conn.waitRandomSleepTime()

	err = conn.doHandshake()
	if err != nil {
		conn.log.Errorf("failed to send offer: %v", err)
	}

	go conn.reconnectLoop()
}

// Close closes this peer Conn issuing a close event to the Conn closeCh
func (conn *Conn) Close() {
	conn.mu.Lock()
	defer conn.mu.Unlock()

	conn.ctxCancel()

	if conn.wgProxyRelay != nil {
		err := conn.wgProxyRelay.CloseConn()
		if err != nil {
			conn.log.Errorf("failed to close wg proxy for relay: %v", err)
		}
		conn.wgProxyRelay = nil
	}

	if conn.wgProxyICE != nil {
		err := conn.wgProxyICE.CloseConn()
		if err != nil {
			conn.log.Errorf("failed to close wg proxy for ice: %v", err)
		}
		conn.wgProxyICE = nil
	}

	err := conn.config.WgConfig.WgInterface.RemovePeer(conn.config.WgConfig.RemoteKey)
	if err != nil {
		conn.log.Errorf("failed to remove wg endpoint: %v", err)
	}

	if conn.connID != "" {
		for _, hook := range conn.afterRemovePeerHooks {
			if err := hook(conn.connID); err != nil {
				conn.log.Errorf("After remove peer hook failed: %v", err)
			}
		}
		conn.connID = ""
	}

	if conn.evalStatus() == StatusConnected && conn.onDisconnected != nil {
		conn.onDisconnected(conn.config.WgConfig.RemoteKey, conn.config.WgConfig.AllowedIps)
	}

	conn.statusRelay = StatusDisconnected
	conn.statusICE = StatusDisconnected

	peerState := State{
		PubKey:           conn.config.Key,
		ConnStatus:       StatusDisconnected,
		ConnStatusUpdate: time.Now(),
		Mux:              new(sync.RWMutex),
	}
	err = conn.statusRecorder.UpdatePeerState(peerState)
	if err != nil {
		// pretty common error because by that time Engine can already remove the peer and status won't be available.
		// todo rethink status updates
		conn.log.Debugf("error while updating peer's state, err: %v", err)
	}
	if err := conn.statusRecorder.UpdateWireGuardPeerState(conn.config.Key, iface.WGStats{}); err != nil {
		conn.log.Debugf("failed to reset wireguard stats for peer: %s", err)
	}
}

// OnRemoteAnswer handles an offer from the remote peer and returns true if the message was accepted, false otherwise
// doesn't block, discards the message if connection wasn't ready
func (conn *Conn) OnRemoteAnswer(answer OfferAnswer) bool {
	conn.log.Debugf("OnRemoteAnswer, status ICE: %s, status relay: %s", conn.statusICE, conn.statusRelay)
	return conn.handshaker.OnRemoteAnswer(answer)
}

// OnRemoteCandidate Handles ICE connection Candidate provided by the remote peer.
func (conn *Conn) OnRemoteCandidate(candidate ice.Candidate, haRoutes route.HAMap) {
	conn.workerICE.OnRemoteCandidate(candidate, haRoutes)
}

func (conn *Conn) AddBeforeAddPeerHook(hook nbnet.AddHookFunc) {
	conn.beforeAddPeerHooks = append(conn.beforeAddPeerHooks, hook)
}

func (conn *Conn) AddAfterRemovePeerHook(hook nbnet.RemoveHookFunc) {
	conn.afterRemovePeerHooks = append(conn.afterRemovePeerHooks, hook)
}

// SetOnConnected sets a handler function to be triggered by Conn when a new connection to a remote peer established
func (conn *Conn) SetOnConnected(handler func(remoteWireGuardKey string, remoteRosenpassPubKey []byte, wireGuardIP string, remoteRosenpassAddr string)) {
	conn.onConnected = handler
}

// SetOnDisconnected sets a handler function to be triggered by Conn when a connection to a remote disconnected
func (conn *Conn) SetOnDisconnected(handler func(remotePeer string, wgIP string)) {
	conn.onDisconnected = handler
}

func (conn *Conn) OnRemoteOffer(offer OfferAnswer) bool {
	conn.log.Debugf("OnRemoteOffer, on status ICE: %s, status Relay: %s", conn.statusICE, conn.statusRelay)
	return conn.handshaker.OnRemoteOffer(offer)
}

// WgConfig returns the WireGuard config
func (conn *Conn) WgConfig() WgConfig {
	return conn.config.WgConfig
}

// Status returns current status of the Conn
func (conn *Conn) Status() ConnStatus {
	conn.mu.Lock()
	defer conn.mu.Unlock()
	return conn.evalStatus()
}

func (conn *Conn) GetKey() string {
	return conn.config.Key
}

func (conn *Conn) reconnectLoop() {
	ticker := time.NewTicker(conn.config.Timeout) // todo use the interval from config
	if !conn.workerRelay.IsController() {
		ticker.Stop()
	} else {
		defer ticker.Stop()
	}

	for {
		select {
		case <-ticker.C:
			// checks if there is peer connection is established via relay or ice and that it has a wireguard handshake and skip offer
			// todo check wg handshake
			if conn.statusRelay == StatusConnected && conn.statusICE == StatusConnected {
				continue
			}
		case <-conn.relayDisconnected:
			conn.log.Debugf("Relay connection is disconnected, start to send new offer")
			ticker.Reset(10 * time.Second)
			conn.waitRandomSleepTime()
		case <-conn.iCEDisconnected:
			conn.log.Debugf("ICE connection is disconnected, start to send new offer")
			ticker.Reset(10 * time.Second)
			conn.waitRandomSleepTime()
		case <-conn.ctx.Done():
			return
		}

		err := conn.doHandshake()
		if err != nil {
			conn.log.Errorf("failed to do handshake: %v", err)
		}
	}
}

// configureConnection starts proxying traffic from/to local Wireguard and sets connection status to StatusConnected
func (conn *Conn) iCEConnectionIsReady(priority ConnPriority, iceConnInfo ICEConnInfo) {
	conn.mu.Lock()
	defer conn.mu.Unlock()

	if conn.ctx.Err() != nil {
		return
	}

	conn.log.Debugf("ICE connection is ready")

	conn.statusICE = StatusConnected

	if conn.currentConnType > priority {
		return
	}

	if conn.currentConnType != 0 {
		conn.log.Infof("update connection to ICE type")
	} else {
		conn.log.Infof("set ICE to active connection")
	}

	var (
		endpoint net.Addr
		wgProxy  wgproxy.Proxy
	)
	if iceConnInfo.RelayedOnLocal {
		conn.log.Debugf("setup ice turn connection")
		wgProxy = conn.wgProxyFactory.GetProxy(conn.ctx)
		ep, err := conn.wgProxyICE.AddTurnConn(iceConnInfo.RemoteConn)
		if err != nil {
			conn.log.Errorf("failed to add turn net.Conn to local proxy: %v", err)
			return
		}
		endpoint = ep
	} else {
		endpoint = iceConnInfo.RemoteConn.RemoteAddr()
	}

	endpointUdpAddr, _ := net.ResolveUDPAddr(endpoint.Network(), endpoint.String())
	conn.log.Debugf("Conn resolved IP is %s for endopint %s", endpoint, endpointUdpAddr.IP)

	conn.connID = nbnet.GenerateConnID()
	for _, hook := range conn.beforeAddPeerHooks {
		if err := hook(conn.connID, endpointUdpAddr.IP); err != nil {
			conn.log.Errorf("Before add peer hook failed: %v", err)
		}
	}

	err := conn.config.WgConfig.WgInterface.UpdatePeer(conn.config.WgConfig.RemoteKey, conn.config.WgConfig.AllowedIps, defaultWgKeepAlive, endpointUdpAddr, conn.config.WgConfig.PreSharedKey)
	if err != nil {
		if wgProxy != nil {
			if err := wgProxy.CloseConn(); err != nil {
				conn.log.Warnf("Failed to close turn connection: %v", err)
			}
		}
		conn.log.Warnf("Failed to update wg peer configuration: %v", err)
		return
	}

	if conn.wgProxyICE != nil {
		if err := conn.wgProxyICE.CloseConn(); err != nil {
			conn.log.Warnf("failed to close depracated wg proxy conn: %v", err)
		}
	}
	conn.wgProxyICE = wgProxy

	conn.currentConnType = priority

	peerState := State{
		LocalIceCandidateType:      iceConnInfo.LocalIceCandidateType,
		RemoteIceCandidateType:     iceConnInfo.RemoteIceCandidateType,
		LocalIceCandidateEndpoint:  iceConnInfo.LocalIceCandidateEndpoint,
		RemoteIceCandidateEndpoint: iceConnInfo.RemoteIceCandidateEndpoint,
		Direct:                     iceConnInfo.Direct,
		Relayed:                    iceConnInfo.Relayed,
	}

	conn.updateStatus(peerState, iceConnInfo.RosenpassPubKey, iceConnInfo.RosenpassAddr)
}

// todo review to make sense to handle connection and disconnected status also?
func (conn *Conn) onWorkerICEStateDisconnected(newState ConnStatus) {
	conn.mu.Lock()
	defer conn.mu.Unlock()

	conn.log.Tracef("ICE connection state changed to %s", newState)
	defer func() {
		conn.statusICE = newState

		select {
		case conn.iCEDisconnected <- struct{}{}:
		default:
		}
	}()

	// switch back to relay connection
	if conn.endpointRelay != nil {
		conn.log.Debugf("ICE disconnected, set Relay to active connection")
		err := conn.configureWGEndpoint(conn.endpointRelay)
		if err != nil {
			conn.log.Errorf("failed to switch to relay conn: %v", err)
		}
		// todo update status to relay related things
		return
	}

	if conn.statusRelay == StatusConnected {
		return
	}

	if conn.evalStatus() == newState {
		return
	}

	if newState > conn.statusICE {
		peerState := State{
			PubKey:           conn.config.Key,
			ConnStatus:       newState,
			ConnStatusUpdate: time.Now(),
			Mux:              new(sync.RWMutex),
		}
		_ = conn.statusRecorder.UpdatePeerState(peerState)
	}
}

func (conn *Conn) relayConnectionIsReady(rci RelayConnInfo) {
	conn.mu.Lock()
	defer conn.mu.Unlock()

	if conn.ctx.Err() != nil {
		return
	}

	conn.log.Debugf("Relay connection is ready to use")
	conn.statusRelay = StatusConnected

	wgProxy := conn.wgProxyFactory.GetProxy(conn.ctx)
	endpoint, err := wgProxy.AddTurnConn(rci.relayedConn)
	if err != nil {
		conn.log.Errorf("failed to add relayed net.Conn to local proxy: %v", err)
		return
	}

	endpointUdpAddr, _ := net.ResolveUDPAddr(endpoint.Network(), endpoint.String())
	conn.endpointRelay = endpointUdpAddr
	conn.log.Debugf("conn resolved IP for %s: %s", endpoint, endpointUdpAddr.IP)

	if conn.currentConnType > connPriorityRelay {
		if conn.statusICE == StatusConnected {
			log.Debugf("do not switch to relay because current priority is: %v", conn.currentConnType)
			return
		}
	}

	conn.connID = nbnet.GenerateConnID()
	for _, hook := range conn.beforeAddPeerHooks {
		if err := hook(conn.connID, endpointUdpAddr.IP); err != nil {
			conn.log.Errorf("Before add peer hook failed: %v", err)
		}
	}

	err = conn.configureWGEndpoint(endpointUdpAddr)
	if err != nil {
		if err := wgProxy.CloseConn(); err != nil {
			conn.log.Warnf("Failed to close relay connection: %v", err)
		}
		conn.log.Errorf("Failed to update wg peer configuration: %v", err)
		return
	}

	if conn.wgProxyRelay != nil {
		if err := conn.wgProxyRelay.CloseConn(); err != nil {
			conn.log.Warnf("failed to close depracated wg proxy conn: %v", err)
		}
	}
	conn.wgProxyRelay = wgProxy
	conn.currentConnType = connPriorityRelay

	peerState := State{
		Direct:  false,
		Relayed: true,
	}

	conn.log.Infof("start to communicate with peer via relay")
	conn.updateStatus(peerState, rci.rosenpassPubKey, rci.rosenpassAddr)
}

func (conn *Conn) onWorkerRelayStateDisconnected() {
	conn.mu.Lock()
	defer conn.mu.Unlock()
	defer func() {
		conn.statusRelay = StatusDisconnected

		select {
		case conn.relayDisconnected <- struct{}{}:
		default:
		}
	}()

	if conn.wgProxyRelay != nil {
		conn.endpointRelay = nil
		_ = conn.wgProxyRelay.CloseConn()
		conn.wgProxyRelay = nil
	}

	if conn.statusICE == StatusConnected {
		return
	}

	if conn.evalStatus() == StatusDisconnected {
		return
	}

	if StatusDisconnected > conn.statusRelay {
		peerState := State{
			PubKey:           conn.config.Key,
			ConnStatus:       StatusDisconnected,
			ConnStatusUpdate: time.Now(),
			Mux:              new(sync.RWMutex),
		}
		_ = conn.statusRecorder.UpdatePeerState(peerState)
	}
}

func (conn *Conn) configureWGEndpoint(addr *net.UDPAddr) error {
	return conn.config.WgConfig.WgInterface.UpdatePeer(
		conn.config.WgConfig.RemoteKey,
		conn.config.WgConfig.AllowedIps,
		defaultWgKeepAlive,
		addr,
		conn.config.WgConfig.PreSharedKey,
	)
}
func (conn *Conn) updateStatus(peerState State, remoteRosenpassPubKey []byte, remoteRosenpassAddr string) {
	peerState.PubKey = conn.config.Key
	peerState.ConnStatus = StatusConnected
	peerState.ConnStatusUpdate = time.Now()
	peerState.RosenpassEnabled = isRosenpassEnabled(remoteRosenpassPubKey)
	peerState.Mux = new(sync.RWMutex)

	err := conn.statusRecorder.UpdatePeerState(peerState)
	if err != nil {
		conn.log.Warnf("unable to save peer's state, got error: %v", err)
	}

	if runtime.GOOS == "ios" {
		runtime.GC()
	}

	if conn.onConnected != nil {
		conn.onConnected(conn.config.Key, remoteRosenpassPubKey, conn.allowedIPsIP, remoteRosenpassAddr)
	}
}

func (conn *Conn) doHandshake() error {
	if !conn.signaler.Ready() {
		return ErrSignalIsNotReady
	}

	var (
		ha  HandshakeArgs
		err error
	)
	ha.IceUFrag, ha.IcePwd = conn.workerICE.GetLocalUserCredentials()
	addr, err := conn.workerRelay.RelayInstanceAddress()
	if err == nil {
		ha.RelayAddr = addr
	}
	conn.log.Tracef("send new offer: %#v", ha)
	return conn.handshaker.SendOffer(ha)
}

func (conn *Conn) waitRandomSleepTime() {
	minWait := 500
	maxWait := 2000
	duration := time.Duration(rand.Intn(maxWait-minWait)+minWait) * time.Millisecond

	timeout := time.NewTimer(duration)
	defer timeout.Stop()

	select {
	case <-conn.ctx.Done():
	case <-timeout.C:
	}
}

func (conn *Conn) evalStatus() ConnStatus {
	if conn.statusRelay == StatusConnected || conn.statusICE == StatusConnected {
		return StatusConnected
	}

<<<<<<< HEAD
	if conn.statusRelay == StatusConnecting || conn.statusICE == StatusConnecting {
		return StatusConnecting
=======
		err := conn.agent.AddRemoteCandidate(candidate)
		if err != nil {
			log.Errorf("error while handling remote candidate from peer %s", conn.config.Key)
			return
		}
	}()
}

func (conn *Conn) GetKey() string {
	return conn.config.Key
}

func (conn *Conn) shouldSendExtraSrflxCandidate(candidate ice.Candidate) bool {
	if !conn.sentExtraSrflx && candidate.Type() == ice.CandidateTypeServerReflexive && candidate.Port() != candidate.RelatedAddress().Port {
		return true
>>>>>>> 85e991ff
	}

<<<<<<< HEAD
	return StatusDisconnected
}

func isRosenpassEnabled(remoteRosenpassPubKey []byte) bool {
	return remoteRosenpassPubKey != nil
=======
func extraSrflxCandidate(candidate ice.Candidate) (*ice.CandidateServerReflexive, error) {
	relatedAdd := candidate.RelatedAddress()
	return ice.NewCandidateServerReflexive(&ice.CandidateServerReflexiveConfig{
		Network:   candidate.NetworkType().String(),
		Address:   candidate.Address(),
		Port:      relatedAdd.Port,
		Component: candidate.Component(),
		RelAddr:   relatedAdd.Address,
		RelPort:   relatedAdd.Port,
	})
>>>>>>> 85e991ff
}<|MERGE_RESOLUTION|>--- conflicted
+++ resolved
@@ -4,10 +4,7 @@
 	"context"
 	"math/rand"
 	"net"
-<<<<<<< HEAD
 	"os"
-=======
->>>>>>> 85e991ff
 	"runtime"
 	"strings"
 	"sync"
@@ -65,38 +62,9 @@
 	ICEConfig ICEConfig
 }
 
-<<<<<<< HEAD
-type BeforeAddPeerHookFunc func(connID nbnet.ConnectionID, IP net.IP) error
-type AfterRemovePeerHookFunc func(connID nbnet.ConnectionID) error
-
 type WorkerCallbacks struct {
 	OnRelayReadyCallback func(info RelayConnInfo)
 	OnRelayStatusChanged func(ConnStatus)
-=======
-type Conn struct {
-	config ConnConfig
-	mu     sync.Mutex
-
-	// signalCandidate is a handler function to signal remote peer about local connection candidate
-	signalCandidate func(candidate ice.Candidate) error
-	// signalOffer is a handler function to signal remote peer our connection offer (credentials)
-	signalOffer       func(OfferAnswer) error
-	signalAnswer      func(OfferAnswer) error
-	sendSignalMessage func(message *sProto.Message) error
-	onConnected       func(remoteWireGuardKey string, remoteRosenpassPubKey []byte, wireGuardIP string, remoteRosenpassAddr string)
-	onDisconnected    func(remotePeer string, wgIP string)
-
-	// remoteOffersCh is a channel used to wait for remote credentials to proceed with the connection
-	remoteOffersCh chan OfferAnswer
-	// remoteAnswerCh is a channel used to wait for remote credentials answer (confirmation of our offer) to proceed with the connection
-	remoteAnswerCh     chan OfferAnswer
-	closeCh            chan struct{}
-	ctx                context.Context
-	notifyDisconnected context.CancelFunc
-
-	agent  *ice.Agent
-	status ConnStatus
->>>>>>> 85e991ff
 
 	OnICEConnReadyCallback func(ConnPriority, ICEConnInfo)
 	OnICEStatusChanged     func(ConnStatus)
@@ -128,19 +96,8 @@
 	workerRelay *WorkerRelay
 
 	connID               nbnet.ConnectionID
-<<<<<<< HEAD
-	beforeAddPeerHooks   []BeforeAddPeerHookFunc
-	afterRemovePeerHooks []AfterRemovePeerHookFunc
-=======
 	beforeAddPeerHooks   []nbnet.AddHookFunc
 	afterRemovePeerHooks []nbnet.RemoveHookFunc
-}
-
-// GetConf returns the connection config
-func (conn *Conn) GetConf() ConnConfig {
-	return conn.config
-}
->>>>>>> 85e991ff
 
 	endpointRelay *net.UDPAddr
 
@@ -309,7 +266,6 @@
 func (conn *Conn) AddBeforeAddPeerHook(hook nbnet.AddHookFunc) {
 	conn.beforeAddPeerHooks = append(conn.beforeAddPeerHooks, hook)
 }
-
 func (conn *Conn) AddAfterRemovePeerHook(hook nbnet.RemoveHookFunc) {
 	conn.afterRemovePeerHooks = append(conn.afterRemovePeerHooks, hook)
 }
@@ -673,44 +629,13 @@
 		return StatusConnected
 	}
 
-<<<<<<< HEAD
 	if conn.statusRelay == StatusConnecting || conn.statusICE == StatusConnecting {
 		return StatusConnecting
-=======
-		err := conn.agent.AddRemoteCandidate(candidate)
-		if err != nil {
-			log.Errorf("error while handling remote candidate from peer %s", conn.config.Key)
-			return
-		}
-	}()
-}
-
-func (conn *Conn) GetKey() string {
-	return conn.config.Key
-}
-
-func (conn *Conn) shouldSendExtraSrflxCandidate(candidate ice.Candidate) bool {
-	if !conn.sentExtraSrflx && candidate.Type() == ice.CandidateTypeServerReflexive && candidate.Port() != candidate.RelatedAddress().Port {
-		return true
->>>>>>> 85e991ff
-	}
-
-<<<<<<< HEAD
+	}
+
 	return StatusDisconnected
 }
 
 func isRosenpassEnabled(remoteRosenpassPubKey []byte) bool {
 	return remoteRosenpassPubKey != nil
-=======
-func extraSrflxCandidate(candidate ice.Candidate) (*ice.CandidateServerReflexive, error) {
-	relatedAdd := candidate.RelatedAddress()
-	return ice.NewCandidateServerReflexive(&ice.CandidateServerReflexiveConfig{
-		Network:   candidate.NetworkType().String(),
-		Address:   candidate.Address(),
-		Port:      relatedAdd.Port,
-		Component: candidate.Component(),
-		RelAddr:   relatedAdd.Address,
-		RelPort:   relatedAdd.Port,
-	})
->>>>>>> 85e991ff
 }