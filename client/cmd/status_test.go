--- conflicted
+++ resolved
@@ -6,570 +6,6 @@
 	"github.com/stretchr/testify/assert"
 )
 
-<<<<<<< HEAD
-func init() {
-	loc, err := time.LoadLocation("UTC")
-	if err != nil {
-		panic(err)
-	}
-
-	time.Local = loc
-}
-
-var resp = &proto.StatusResponse{
-	Status: "Connected",
-	FullStatus: &proto.FullStatus{
-		Peers: []*proto.PeerState{
-			{
-				IP:                         "192.168.178.101",
-				PubKey:                     "Pubkey1",
-				Fqdn:                       "peer-1.awesome-domain.com",
-				ConnStatus:                 "Connected",
-				ConnStatusUpdate:           timestamppb.New(time.Date(2001, time.Month(1), 1, 1, 1, 1, 0, time.UTC)),
-				Relayed:                    false,
-				LocalIceCandidateType:      "",
-				RemoteIceCandidateType:     "",
-				LocalIceCandidateEndpoint:  "",
-				RemoteIceCandidateEndpoint: "",
-				LastWireguardHandshake:     timestamppb.New(time.Date(2001, time.Month(1), 1, 1, 1, 2, 0, time.UTC)),
-				BytesRx:                    200,
-				BytesTx:                    100,
-				Networks: []string{
-					"10.1.0.0/24",
-				},
-				Latency: durationpb.New(time.Duration(10000000)),
-			},
-			{
-				IP:                         "192.168.178.102",
-				PubKey:                     "Pubkey2",
-				Fqdn:                       "peer-2.awesome-domain.com",
-				ConnStatus:                 "Connected",
-				ConnStatusUpdate:           timestamppb.New(time.Date(2002, time.Month(2), 2, 2, 2, 2, 0, time.UTC)),
-				Relayed:                    true,
-				LocalIceCandidateType:      "relay",
-				RemoteIceCandidateType:     "prflx",
-				LocalIceCandidateEndpoint:  "10.0.0.1:10001",
-				RemoteIceCandidateEndpoint: "10.0.10.1:10002",
-				LastWireguardHandshake:     timestamppb.New(time.Date(2002, time.Month(2), 2, 2, 2, 3, 0, time.UTC)),
-				BytesRx:                    2000,
-				BytesTx:                    1000,
-				Latency:                    durationpb.New(time.Duration(10000000)),
-			},
-		},
-		ManagementState: &proto.ManagementState{
-			URL:       "my-awesome-management.com:443",
-			Connected: true,
-			Error:     "",
-		},
-		SignalState: &proto.SignalState{
-			URL:       "my-awesome-signal.com:443",
-			Connected: true,
-			Error:     "",
-		},
-		Relays: []*proto.RelayState{
-			{
-				URI:       "stun:my-awesome-stun.com:3478",
-				Available: true,
-				Error:     "",
-			},
-			{
-				URI:       "turns:my-awesome-turn.com:443?transport=tcp",
-				Available: false,
-				Error:     "context: deadline exceeded",
-			},
-		},
-		LocalPeerState: &proto.LocalPeerState{
-			IP:              "192.168.178.100/16",
-			PubKey:          "Some-Pub-Key",
-			KernelInterface: true,
-			Fqdn:            "some-localhost.awesome-domain.com",
-			Networks: []string{
-				"10.10.0.0/24",
-			},
-		},
-		DnsServers: []*proto.NSGroupState{
-			{
-				Servers: []string{
-					"8.8.8.8:53",
-				},
-				Domains: nil,
-				Enabled: true,
-				Error:   "",
-			},
-			{
-				Servers: []string{
-					"1.1.1.1:53",
-					"2.2.2.2:53",
-				},
-				Domains: []string{
-					"example.com",
-					"example.net",
-				},
-				Enabled: false,
-				Error:   "timeout",
-			},
-		},
-	},
-	DaemonVersion: "0.14.1",
-}
-
-var overview = statusOutputOverview{
-	Peers: peersStateOutput{
-		Total:     2,
-		Connected: 2,
-		Details: []peerStateDetailOutput{
-			{
-				IP:               "192.168.178.101",
-				PubKey:           "Pubkey1",
-				FQDN:             "peer-1.awesome-domain.com",
-				Status:           "Connected",
-				LastStatusUpdate: time.Date(2001, 1, 1, 1, 1, 1, 0, time.UTC),
-				ConnType:         "P2P",
-				IceCandidateType: iceCandidateType{
-					Local:  "",
-					Remote: "",
-				},
-				IceCandidateEndpoint: iceCandidateType{
-					Local:  "",
-					Remote: "",
-				},
-				LastWireguardHandshake: time.Date(2001, 1, 1, 1, 1, 2, 0, time.UTC),
-				TransferReceived:       200,
-				TransferSent:           100,
-				Networks: []string{
-					"10.1.0.0/24",
-				},
-				Latency: time.Duration(10000000),
-			},
-			{
-				IP:               "192.168.178.102",
-				PubKey:           "Pubkey2",
-				FQDN:             "peer-2.awesome-domain.com",
-				Status:           "Connected",
-				LastStatusUpdate: time.Date(2002, 2, 2, 2, 2, 2, 0, time.UTC),
-				ConnType:         "Relayed",
-				IceCandidateType: iceCandidateType{
-					Local:  "relay",
-					Remote: "prflx",
-				},
-				IceCandidateEndpoint: iceCandidateType{
-					Local:  "10.0.0.1:10001",
-					Remote: "10.0.10.1:10002",
-				},
-				LastWireguardHandshake: time.Date(2002, 2, 2, 2, 2, 3, 0, time.UTC),
-				TransferReceived:       2000,
-				TransferSent:           1000,
-				Latency:                time.Duration(10000000),
-			},
-		},
-	},
-	Events:        []systemEventOutput{},
-	CliVersion:    version.NetbirdVersion(),
-	DaemonVersion: "0.14.1",
-	ManagementState: managementStateOutput{
-		URL:       "my-awesome-management.com:443",
-		Connected: true,
-		Error:     "",
-	},
-	SignalState: signalStateOutput{
-		URL:       "my-awesome-signal.com:443",
-		Connected: true,
-		Error:     "",
-	},
-	Relays: relayStateOutput{
-		Total:     2,
-		Available: 1,
-		Details: []relayStateOutputDetail{
-			{
-				URI:       "stun:my-awesome-stun.com:3478",
-				Available: true,
-				Error:     "",
-			},
-			{
-				URI:       "turns:my-awesome-turn.com:443?transport=tcp",
-				Available: false,
-				Error:     "context: deadline exceeded",
-			},
-		},
-	},
-	IP:              "192.168.178.100/16",
-	PubKey:          "Some-Pub-Key",
-	KernelInterface: true,
-	FQDN:            "some-localhost.awesome-domain.com",
-	NSServerGroups: []nsServerGroupStateOutput{
-		{
-			Servers: []string{
-				"8.8.8.8:53",
-			},
-			Domains: nil,
-			Enabled: true,
-			Error:   "",
-		},
-		{
-			Servers: []string{
-				"1.1.1.1:53",
-				"2.2.2.2:53",
-			},
-			Domains: []string{
-				"example.com",
-				"example.net",
-			},
-			Enabled: false,
-			Error:   "timeout",
-		},
-	},
-	Networks: []string{
-		"10.10.0.0/24",
-	},
-}
-
-func TestConversionFromFullStatusToOutputOverview(t *testing.T) {
-	convertedResult := convertToStatusOutputOverview(resp)
-
-	assert.Equal(t, overview, convertedResult)
-}
-
-func TestSortingOfPeers(t *testing.T) {
-	peers := []peerStateDetailOutput{
-		{
-			IP: "192.168.178.104",
-		},
-		{
-			IP: "192.168.178.102",
-		},
-		{
-			IP: "192.168.178.101",
-		},
-		{
-			IP: "192.168.178.105",
-		},
-		{
-			IP: "192.168.178.103",
-		},
-	}
-
-	sortPeersByIP(peers)
-
-	assert.Equal(t, peers[3].IP, "192.168.178.104")
-}
-
-func TestParsingToJSON(t *testing.T) {
-	jsonString, _ := parseToJSON(overview)
-
-	//@formatter:off
-	expectedJSONString := `
-        {
-          "peers": {
-            "total": 2,
-            "connected": 2,
-            "details": [
-              {
-                "fqdn": "peer-1.awesome-domain.com",
-                "netbirdIp": "192.168.178.101",
-                "publicKey": "Pubkey1",
-                "status": "Connected",
-                "lastStatusUpdate": "2001-01-01T01:01:01Z",
-                "connectionType": "P2P",
-                "iceCandidateType": {
-                  "local": "",
-                  "remote": ""
-                },
-                "iceCandidateEndpoint": {
-                  "local": "",
-                  "remote": ""
-                },
-				"relayAddress": "",
-                "lastWireguardHandshake": "2001-01-01T01:01:02Z",
-                "transferReceived": 200,
-                "transferSent": 100,
-				"latency": 10000000,
-                "quantumResistance": false,
-                "networks": [
-                  "10.1.0.0/24"
-                ]
-              },
-              {
-                "fqdn": "peer-2.awesome-domain.com",
-                "netbirdIp": "192.168.178.102",
-                "publicKey": "Pubkey2",
-                "status": "Connected",
-                "lastStatusUpdate": "2002-02-02T02:02:02Z",
-                "connectionType": "Relayed",
-                "iceCandidateType": {
-                  "local": "relay",
-                  "remote": "prflx"
-                },
-                "iceCandidateEndpoint": {
-                  "local": "10.0.0.1:10001",
-                  "remote": "10.0.10.1:10002"
-                },
-				"relayAddress": "",
-                "lastWireguardHandshake": "2002-02-02T02:02:03Z",
-                "transferReceived": 2000,
-                "transferSent": 1000,
-				"latency": 10000000,
-                "quantumResistance": false,
-                "networks": null
-              }
-            ]
-          },
-          "cliVersion": "development",
-          "daemonVersion": "0.14.1",
-          "management": {
-            "url": "my-awesome-management.com:443",
-            "connected": true,
-            "error": ""
-          },
-          "signal": {
-            "url": "my-awesome-signal.com:443",
-            "connected": true,
-            "error": ""
-          },
-          "relays": {
-            "total": 2,
-            "available": 1,
-            "details": [
-              {
-                "uri": "stun:my-awesome-stun.com:3478",
-                "available": true,
-                "error": ""
-              },
-              {
-                "uri": "turns:my-awesome-turn.com:443?transport=tcp",
-                "available": false,
-                "error": "context: deadline exceeded"
-              }
-            ]
-          },
-          "netbirdIp": "192.168.178.100/16",
-          "publicKey": "Some-Pub-Key",
-          "usesKernelInterface": true,
-          "fqdn": "some-localhost.awesome-domain.com",
-          "quantumResistance": false,
-          "quantumResistancePermissive": false,
-          "networks": [
-            "10.10.0.0/24"
-          ],
-          "forwardingRules": 0,
-          "dnsServers": [
-            {
-              "servers": [
-                "8.8.8.8:53"
-              ],
-              "domains": null,
-              "enabled": true,
-              "error": ""
-            },
-            {
-              "servers": [
-                "1.1.1.1:53",
-                "2.2.2.2:53"
-              ],
-              "domains": [
-                "example.com",
-                "example.net"
-              ],
-              "enabled": false,
-              "error": "timeout"
-            }
-          ],
-          "events": []
-        }`
-	// @formatter:on
-
-	var expectedJSON bytes.Buffer
-	require.NoError(t, json.Compact(&expectedJSON, []byte(expectedJSONString)))
-
-	assert.Equal(t, expectedJSON.String(), jsonString)
-}
-
-func TestParsingToYAML(t *testing.T) {
-	yaml, _ := parseToYAML(overview)
-
-	expectedYAML :=
-		`peers:
-    total: 2
-    connected: 2
-    details:
-        - fqdn: peer-1.awesome-domain.com
-          netbirdIp: 192.168.178.101
-          publicKey: Pubkey1
-          status: Connected
-          lastStatusUpdate: 2001-01-01T01:01:01Z
-          connectionType: P2P
-          iceCandidateType:
-            local: ""
-            remote: ""
-          iceCandidateEndpoint:
-            local: ""
-            remote: ""
-          relayAddress: ""
-          lastWireguardHandshake: 2001-01-01T01:01:02Z
-          transferReceived: 200
-          transferSent: 100
-          latency: 10ms
-          quantumResistance: false
-          networks:
-            - 10.1.0.0/24
-        - fqdn: peer-2.awesome-domain.com
-          netbirdIp: 192.168.178.102
-          publicKey: Pubkey2
-          status: Connected
-          lastStatusUpdate: 2002-02-02T02:02:02Z
-          connectionType: Relayed
-          iceCandidateType:
-            local: relay
-            remote: prflx
-          iceCandidateEndpoint:
-            local: 10.0.0.1:10001
-            remote: 10.0.10.1:10002
-          relayAddress: ""
-          lastWireguardHandshake: 2002-02-02T02:02:03Z
-          transferReceived: 2000
-          transferSent: 1000
-          latency: 10ms
-          quantumResistance: false
-          networks: []
-cliVersion: development
-daemonVersion: 0.14.1
-management:
-    url: my-awesome-management.com:443
-    connected: true
-    error: ""
-signal:
-    url: my-awesome-signal.com:443
-    connected: true
-    error: ""
-relays:
-    total: 2
-    available: 1
-    details:
-        - uri: stun:my-awesome-stun.com:3478
-          available: true
-          error: ""
-        - uri: turns:my-awesome-turn.com:443?transport=tcp
-          available: false
-          error: 'context: deadline exceeded'
-netbirdIp: 192.168.178.100/16
-publicKey: Some-Pub-Key
-usesKernelInterface: true
-fqdn: some-localhost.awesome-domain.com
-quantumResistance: false
-quantumResistancePermissive: false
-networks:
-    - 10.10.0.0/24
-forwardingRules: 0
-dnsServers:
-    - servers:
-        - 8.8.8.8:53
-      domains: []
-      enabled: true
-      error: ""
-    - servers:
-        - 1.1.1.1:53
-        - 2.2.2.2:53
-      domains:
-        - example.com
-        - example.net
-      enabled: false
-      error: timeout
-events: []
-`
-
-	assert.Equal(t, expectedYAML, yaml)
-}
-
-func TestParsingToDetail(t *testing.T) {
-	// Calculate time ago based on the fixture dates
-	lastConnectionUpdate1 := timeAgo(overview.Peers.Details[0].LastStatusUpdate)
-	lastHandshake1 := timeAgo(overview.Peers.Details[0].LastWireguardHandshake)
-	lastConnectionUpdate2 := timeAgo(overview.Peers.Details[1].LastStatusUpdate)
-	lastHandshake2 := timeAgo(overview.Peers.Details[1].LastWireguardHandshake)
-
-	detail := parseToFullDetailSummary(overview)
-
-	expectedDetail := fmt.Sprintf(
-		`Peers detail:
- peer-1.awesome-domain.com:
-  NetBird IP: 192.168.178.101
-  Public key: Pubkey1
-  Status: Connected
-  -- detail --
-  Connection type: P2P
-  ICE candidate (Local/Remote): -/-
-  ICE candidate endpoints (Local/Remote): -/-
-  Relay server address: 
-  Last connection update: %s
-  Last WireGuard handshake: %s
-  Transfer status (received/sent) 200 B/100 B
-  Quantum resistance: false
-  Networks: 10.1.0.0/24
-  Latency: 10ms
-
- peer-2.awesome-domain.com:
-  NetBird IP: 192.168.178.102
-  Public key: Pubkey2
-  Status: Connected
-  -- detail --
-  Connection type: Relayed
-  ICE candidate (Local/Remote): relay/prflx
-  ICE candidate endpoints (Local/Remote): 10.0.0.1:10001/10.0.10.1:10002
-  Relay server address: 
-  Last connection update: %s
-  Last WireGuard handshake: %s
-  Transfer status (received/sent) 2.0 KiB/1000 B
-  Quantum resistance: false
-  Networks: -
-  Latency: 10ms
-
-Events: No events recorded
-OS: %s/%s
-Daemon version: 0.14.1
-CLI version: %s
-Management: Connected to my-awesome-management.com:443
-Signal: Connected to my-awesome-signal.com:443
-Relays: 
-  [stun:my-awesome-stun.com:3478] is Available
-  [turns:my-awesome-turn.com:443?transport=tcp] is Unavailable, reason: context: deadline exceeded
-Nameservers: 
-  [8.8.8.8:53] for [.] is Available
-  [1.1.1.1:53, 2.2.2.2:53] for [example.com, example.net] is Unavailable, reason: timeout
-FQDN: some-localhost.awesome-domain.com
-NetBird IP: 192.168.178.100/16
-Interface type: Kernel
-Quantum resistance: false
-Networks: 10.10.0.0/24
-Forwarding rules: 0
-Peers count: 2/2 Connected
-`, lastConnectionUpdate1, lastHandshake1, lastConnectionUpdate2, lastHandshake2, runtime.GOOS, runtime.GOARCH, overview.CliVersion)
-
-	assert.Equal(t, expectedDetail, detail)
-}
-
-func TestParsingToShortVersion(t *testing.T) {
-	shortVersion := parseGeneralSummary(overview, false, false, false)
-
-	expectedString := fmt.Sprintf("OS: %s/%s", runtime.GOOS, runtime.GOARCH) + `
-Daemon version: 0.14.1
-CLI version: development
-Management: Connected
-Signal: Connected
-Relays: 1/2 Available
-Nameservers: 1/2 Available
-FQDN: some-localhost.awesome-domain.com
-NetBird IP: 192.168.178.100/16
-Interface type: Kernel
-Quantum resistance: false
-Networks: 10.10.0.0/24
-Forwarding rules: 0
-Peers count: 2/2 Connected
-`
-
-	assert.Equal(t, expectedString, shortVersion)
-}
-
-=======
->>>>>>> 266fdcd2
 func TestParsingOfIP(t *testing.T) {
 	InterfaceIP := "192.168.178.123/16"
 
