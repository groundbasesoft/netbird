package iptables

import (
	"fmt"
	"net"
	"testing"
	"time"

	"github.com/coreos/go-iptables/iptables"
	"github.com/stretchr/testify/require"

	fw "github.com/netbirdio/netbird/client/firewall/manager"
	"github.com/netbirdio/netbird/client/iface"
)

var ifaceMock = &iFaceMock{
	NameFunc: func() string {
		return "lo"
	},
	AddressFunc: func() iface.WGAddress {
		return iface.WGAddress{
			IP: net.ParseIP("10.20.0.1"),
			Network: &net.IPNet{
				IP:   net.ParseIP("10.20.0.0"),
				Mask: net.IPv4Mask(255, 255, 255, 0),
			},
		}
	},
}

// iFaceMapper defines subset methods of interface required for manager
type iFaceMock struct {
	NameFunc    func() string
	AddressFunc func() iface.WGAddress
}

func (i *iFaceMock) Name() string {
	if i.NameFunc != nil {
		return i.NameFunc()
	}
	panic("NameFunc is not set")
}

func (i *iFaceMock) Address() iface.WGAddress {
	if i.AddressFunc != nil {
		return i.AddressFunc()
	}
	panic("AddressFunc is not set")
}

func (i *iFaceMock) IsUserspaceBind() bool { return false }

func TestIptablesManager(t *testing.T) {
	ipv4Client, err := iptables.NewWithProtocol(iptables.ProtocolIPv4)
	require.NoError(t, err)

	// just check on the local interface
	manager, err := Create(ifaceMock)
	require.NoError(t, err)
	require.NoError(t, manager.Init(nil))

	time.Sleep(time.Second)

	defer func() {
		err := manager.Reset(nil)
		require.NoError(t, err, "clear the manager state")

		time.Sleep(time.Second)
	}()

	var rule2 []fw.Rule
	t.Run("add second rule", func(t *testing.T) {
		ip := net.ParseIP("10.20.0.3")
		port := &fw.Port{
<<<<<<< HEAD
			Values: []uint16{8043: 8046},
=======
			IsRange: true,
			Values:  []uint16{8043, 8046},
>>>>>>> 771c99a5
		}
		rule2, err = manager.AddPeerFiltering(ip, "tcp", port, nil, fw.ActionAccept, "", "accept HTTPS traffic from ports range")
		require.NoError(t, err, "failed to add rule")

		for _, r := range rule2 {
			rr := r.(*Rule)
			checkRuleSpecs(t, ipv4Client, rr.chain, true, rr.specs...)
		}
	})

	t.Run("delete second rule", func(t *testing.T) {
		for _, r := range rule2 {
			err := manager.DeletePeerRule(r)
			require.NoError(t, err, "failed to delete rule")
		}

		require.Empty(t, manager.aclMgr.ipsetStore.ipsets, "rulesets index after removed second rule must be empty")
	})

	t.Run("reset check", func(t *testing.T) {
		// add second rule
		ip := net.ParseIP("10.20.0.3")
		port := &fw.Port{Values: []uint16{5353}}
		_, err = manager.AddPeerFiltering(ip, "udp", nil, port, fw.ActionAccept, "", "accept Fake DNS traffic")
		require.NoError(t, err, "failed to add rule")

		err = manager.Reset(nil)
		require.NoError(t, err, "failed to reset")

		ok, err := ipv4Client.ChainExists("filter", chainNameInputRules)
		require.NoError(t, err, "failed check chain exists")

		if ok {
			require.NoErrorf(t, err, "chain '%v' still exists after Reset", chainNameInputRules)
		}
	})
}

func TestIptablesManagerIPSet(t *testing.T) {
	mock := &iFaceMock{
		NameFunc: func() string {
			return "lo"
		},
		AddressFunc: func() iface.WGAddress {
			return iface.WGAddress{
				IP: net.ParseIP("10.20.0.1"),
				Network: &net.IPNet{
					IP:   net.ParseIP("10.20.0.0"),
					Mask: net.IPv4Mask(255, 255, 255, 0),
				},
			}
		},
	}

	// just check on the local interface
	manager, err := Create(mock)
	require.NoError(t, err)
	require.NoError(t, manager.Init(nil))

	time.Sleep(time.Second)

	defer func() {
		err := manager.Reset(nil)
		require.NoError(t, err, "clear the manager state")

		time.Sleep(time.Second)
	}()

	var rule2 []fw.Rule
	t.Run("add second rule", func(t *testing.T) {
		ip := net.ParseIP("10.20.0.3")
		port := &fw.Port{
			Values: []uint16{443},
		}
		rule2, err = manager.AddPeerFiltering(ip, "tcp", port, nil, fw.ActionAccept, "default", "accept HTTPS traffic from ports range")
		for _, r := range rule2 {
			require.NoError(t, err, "failed to add rule")
			require.Equal(t, r.(*Rule).ipsetName, "default-sport", "ipset name must be set")
			require.Equal(t, r.(*Rule).ip, "10.20.0.3", "ipset IP must be set")
		}
	})

	t.Run("delete second rule", func(t *testing.T) {
		for _, r := range rule2 {
			err := manager.DeletePeerRule(r)
			require.NoError(t, err, "failed to delete rule")

			require.Empty(t, manager.aclMgr.ipsetStore.ipsets, "rulesets index after removed second rule must be empty")
		}
	})

	t.Run("reset check", func(t *testing.T) {
		err = manager.Reset(nil)
		require.NoError(t, err, "failed to reset")
	})
}

func checkRuleSpecs(t *testing.T, ipv4Client *iptables.IPTables, chainName string, mustExists bool, rulespec ...string) {
	t.Helper()
	exists, err := ipv4Client.Exists("filter", chainName, rulespec...)
	require.NoError(t, err, "failed to check rule")
	require.Falsef(t, !exists && mustExists, "rule '%v' does not exist", rulespec)
	require.Falsef(t, exists && !mustExists, "rule '%v' exist", rulespec)
}

func TestIptablesCreatePerformance(t *testing.T) {
	mock := &iFaceMock{
		NameFunc: func() string {
			return "lo"
		},
		AddressFunc: func() iface.WGAddress {
			return iface.WGAddress{
				IP: net.ParseIP("10.20.0.1"),
				Network: &net.IPNet{
					IP:   net.ParseIP("10.20.0.0"),
					Mask: net.IPv4Mask(255, 255, 255, 0),
				},
			}
		},
	}

	for _, testMax := range []int{10, 20, 30, 40, 50, 60, 70, 80, 90, 100, 200, 300, 400, 500, 600, 700, 800, 900, 1000} {
		t.Run(fmt.Sprintf("Testing %d rules", testMax), func(t *testing.T) {
			// just check on the local interface
			manager, err := Create(mock)
			require.NoError(t, err)
			require.NoError(t, manager.Init(nil))
			time.Sleep(time.Second)

			defer func() {
				err := manager.Reset(nil)
				require.NoError(t, err, "clear the manager state")

				time.Sleep(time.Second)
			}()

			require.NoError(t, err)

			ip := net.ParseIP("10.20.0.100")
			start := time.Now()
			for i := 0; i < testMax; i++ {
				port := &fw.Port{Values: []uint16{uint16(1000 + i)}}
				_, err = manager.AddPeerFiltering(ip, "tcp", nil, port, fw.ActionAccept, "", "accept HTTP traffic")

				require.NoError(t, err, "failed to add rule")
			}
			t.Logf("execution avg per rule: %s", time.Since(start)/time.Duration(testMax))
		})
	}
}<|MERGE_RESOLUTION|>--- conflicted
+++ resolved
@@ -72,12 +72,8 @@
 	t.Run("add second rule", func(t *testing.T) {
 		ip := net.ParseIP("10.20.0.3")
 		port := &fw.Port{
-<<<<<<< HEAD
-			Values: []uint16{8043: 8046},
-=======
 			IsRange: true,
 			Values:  []uint16{8043, 8046},
->>>>>>> 771c99a5
 		}
 		rule2, err = manager.AddPeerFiltering(ip, "tcp", port, nil, fw.ActionAccept, "", "accept HTTPS traffic from ports range")
 		require.NoError(t, err, "failed to add rule")
