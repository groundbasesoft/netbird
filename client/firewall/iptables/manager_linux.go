package iptables

import (
	"context"
	"fmt"
	"net"
	"net/netip"
	"sync"

	"github.com/coreos/go-iptables/iptables"
	"github.com/hashicorp/go-multierror"
	log "github.com/sirupsen/logrus"

	nberrors "github.com/netbirdio/netbird/client/errors"
	firewall "github.com/netbirdio/netbird/client/firewall/manager"
	"github.com/netbirdio/netbird/client/iface"
	"github.com/netbirdio/netbird/client/internal/statemanager"
)

// Manager of iptables firewall
type Manager struct {
	mutex sync.Mutex

	wgIface iFaceMapper

	ipv4Client *iptables.IPTables
	aclMgr     *aclManager
	router     *router
}

// iFaceMapper defines subset methods of interface required for manager
type iFaceMapper interface {
	Name() string
	Address() iface.WGAddress
	IsUserspaceBind() bool
}

// Create iptables firewall manager
func Create(wgIface iFaceMapper) (*Manager, error) {
	iptablesClient, err := iptables.NewWithProtocol(iptables.ProtocolIPv4)
	if err != nil {
		return nil, fmt.Errorf("init iptables: %w", err)
	}

	m := &Manager{
		wgIface:    wgIface,
		ipv4Client: iptablesClient,
	}

	m.router, err = newRouter(iptablesClient, wgIface)
	if err != nil {
		return nil, fmt.Errorf("create router: %w", err)
	}

	m.aclMgr, err = newAclManager(iptablesClient, wgIface)
	if err != nil {
		return nil, fmt.Errorf("create acl manager: %w", err)
	}

	return m, nil
}

func (m *Manager) Init(stateManager *statemanager.Manager) error {
	state := &ShutdownState{
		InterfaceState: &InterfaceState{
			NameStr:       m.wgIface.Name(),
			WGAddress:     m.wgIface.Address(),
			UserspaceBind: m.wgIface.IsUserspaceBind(),
		},
	}
	stateManager.RegisterState(state)
	if err := stateManager.UpdateState(state); err != nil {
		log.Errorf("failed to update state: %v", err)
	}

	if err := m.router.init(stateManager); err != nil {
		return fmt.Errorf("router init: %w", err)
	}

	if err := m.aclMgr.init(stateManager); err != nil {
		// TODO: cleanup router
		return fmt.Errorf("acl manager init: %w", err)
	}

	// persist early to ensure cleanup of chains
	go func() {
		if err := stateManager.PersistState(context.Background()); err != nil {
			log.Errorf("failed to persist state: %v", err)
		}
	}()

	return nil
}

// AddPeerFiltering adds a rule to the firewall
//
// Comment will be ignored because some system this feature is not supported
func (m *Manager) AddPeerFiltering(
	ip net.IP,
	protocol firewall.Protocol,
	sPort *firewall.Port,
	dPort *firewall.Port,
	action firewall.Action,
	ipsetName string,
	_ string,
) ([]firewall.Rule, error) {
	m.mutex.Lock()
	defer m.mutex.Unlock()

	return m.aclMgr.AddPeerFiltering(ip, protocol, sPort, dPort, action, ipsetName)
}

func (m *Manager) AddRouteFiltering(
	sources []netip.Prefix,
	destination netip.Prefix,
	proto firewall.Protocol,
	sPort *firewall.Port,
	dPort *firewall.Port,
	action firewall.Action,
) (firewall.Rule, error) {
	m.mutex.Lock()
	defer m.mutex.Unlock()

	if !destination.Addr().Is4() {
		return nil, fmt.Errorf("unsupported IP version: %s", destination.Addr().String())
	}

	return m.router.AddRouteFiltering(sources, destination, proto, sPort, dPort, action)
}

// DeletePeerRule from the firewall by rule definition
func (m *Manager) DeletePeerRule(rule firewall.Rule) error {
	m.mutex.Lock()
	defer m.mutex.Unlock()

	return m.aclMgr.DeletePeerRule(rule)
}

func (m *Manager) DeleteRouteRule(rule firewall.Rule) error {
	m.mutex.Lock()
	defer m.mutex.Unlock()

	return m.router.DeleteRouteRule(rule)
}

func (m *Manager) IsServerRouteSupported() bool {
	return true
}

func (m *Manager) AddNatRule(pair firewall.RouterPair) error {
	m.mutex.Lock()
	defer m.mutex.Unlock()

	return m.router.AddNatRule(pair)
}

func (m *Manager) RemoveNatRule(pair firewall.RouterPair) error {
	m.mutex.Lock()
	defer m.mutex.Unlock()

	return m.router.RemoveNatRule(pair)
}

func (m *Manager) SetLegacyManagement(isLegacy bool) error {
	return firewall.SetLegacyManagement(m.router, isLegacy)
}

// Reset firewall to the default state
func (m *Manager) Reset(stateManager *statemanager.Manager) error {
	m.mutex.Lock()
	defer m.mutex.Unlock()

	var merr *multierror.Error

	if err := m.aclMgr.Reset(); err != nil {
		merr = multierror.Append(merr, fmt.Errorf("reset acl manager: %w", err))
	}
	if err := m.router.Reset(); err != nil {
		merr = multierror.Append(merr, fmt.Errorf("reset router: %w", err))
	}

	// attempt to delete state only if all other operations succeeded
	if merr == nil {
		if err := stateManager.DeleteState(&ShutdownState{}); err != nil {
			merr = multierror.Append(merr, fmt.Errorf("delete state: %w", err))
		}
	}

	return nberrors.FormatErrorOrNil(merr)
}

// AllowNetbird allows netbird interface traffic
func (m *Manager) AllowNetbird() error {
	if !m.wgIface.IsUserspaceBind() {
		return nil
	}

	_, err := m.AddPeerFiltering(
		net.IP{0, 0, 0, 0},
		"all",
		nil,
		nil,
		firewall.ActionAccept,
		"",
		"",
	)
	if err != nil {
		return fmt.Errorf("allow netbird interface traffic: %w", err)
	}
	return nil
}

// Flush doesn't need to be implemented for this manager
func (m *Manager) Flush() error { return nil }

<<<<<<< HEAD
// AddDNATRule adds a DNAT rule
func (m *Manager) AddDNATRule(rule firewall.ForwardRule) (firewall.Rule, error) {
	m.mutex.Lock()
	defer m.mutex.Unlock()

	return m.router.AddDNATRule(rule)
}

// DeleteDNATRule deletes a DNAT rule
func (m *Manager) DeleteDNATRule(rule firewall.Rule) error {
	m.mutex.Lock()
	defer m.mutex.Unlock()

	return m.router.DeleteDNATRule(rule)
=======
// SetLogLevel sets the log level for the firewall manager
func (m *Manager) SetLogLevel(log.Level) {
	// not supported
}

func (m *Manager) EnableRouting() error {
	return nil
}

func (m *Manager) DisableRouting() error {
	return nil
>>>>>>> 62a0c358
}

func getConntrackEstablished() []string {
	return []string{"-m", "conntrack", "--ctstate", "RELATED,ESTABLISHED", "-j", "ACCEPT"}
}<|MERGE_RESOLUTION|>--- conflicted
+++ resolved
@@ -213,22 +213,6 @@
 // Flush doesn't need to be implemented for this manager
 func (m *Manager) Flush() error { return nil }
 
-<<<<<<< HEAD
-// AddDNATRule adds a DNAT rule
-func (m *Manager) AddDNATRule(rule firewall.ForwardRule) (firewall.Rule, error) {
-	m.mutex.Lock()
-	defer m.mutex.Unlock()
-
-	return m.router.AddDNATRule(rule)
-}
-
-// DeleteDNATRule deletes a DNAT rule
-func (m *Manager) DeleteDNATRule(rule firewall.Rule) error {
-	m.mutex.Lock()
-	defer m.mutex.Unlock()
-
-	return m.router.DeleteDNATRule(rule)
-=======
 // SetLogLevel sets the log level for the firewall manager
 func (m *Manager) SetLogLevel(log.Level) {
 	// not supported
@@ -240,7 +224,22 @@
 
 func (m *Manager) DisableRouting() error {
 	return nil
->>>>>>> 62a0c358
+}
+
+// AddDNATRule adds a DNAT rule
+func (m *Manager) AddDNATRule(rule firewall.ForwardRule) (firewall.Rule, error) {
+	m.mutex.Lock()
+	defer m.mutex.Unlock()
+
+	return m.router.AddDNATRule(rule)
+}
+
+// DeleteDNATRule deletes a DNAT rule
+func (m *Manager) DeleteDNATRule(rule firewall.Rule) error {
+	m.mutex.Lock()
+	defer m.mutex.Unlock()
+
+	return m.router.DeleteDNATRule(rule)
 }
 
 func getConntrackEstablished() []string {
