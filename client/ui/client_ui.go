//go:build !(linux && 386)

package main

import (
	"context"
	_ "embed"
	"errors"
	"flag"
	"fmt"
	"net/url"
	"os"
	"os/exec"
	"os/user"
	"path"
	"runtime"
	"strconv"
	"strings"
	"sync"
	"time"
	"unicode"

	"fyne.io/fyne/v2"
	"fyne.io/fyne/v2/app"
	"fyne.io/fyne/v2/canvas"
	"fyne.io/fyne/v2/container"
	"fyne.io/fyne/v2/dialog"
	"fyne.io/fyne/v2/layout"
	"fyne.io/fyne/v2/theme"
	"fyne.io/fyne/v2/widget"
	"fyne.io/systray"
	"github.com/cenkalti/backoff/v4"
	log "github.com/sirupsen/logrus"
	"github.com/skratchdot/open-golang/open"
	"golang.zx2c4.com/wireguard/wgctrl/wgtypes"
	"google.golang.org/grpc"
	"google.golang.org/grpc/credentials/insecure"

	"github.com/netbirdio/netbird/client/iface"
	"github.com/netbirdio/netbird/client/internal"
	"github.com/netbirdio/netbird/client/internal/profilemanager"
	"github.com/netbirdio/netbird/client/proto"
	"github.com/netbirdio/netbird/client/ui/desktop"
	"github.com/netbirdio/netbird/client/ui/event"
	"github.com/netbirdio/netbird/client/ui/process"

	"github.com/netbirdio/netbird/util"

	"github.com/netbirdio/netbird/version"
)

const (
	defaultFailTimeout = 3 * time.Second
	failFastTimeout    = time.Second
)

const (
	censoredPreSharedKey = "**********"
)

func main() {
	flags := parseFlags()

	// Initialize file logging if needed.
	var logFile string
	if flags.saveLogsInFile {
		file, err := initLogFile()
		if err != nil {
			log.Errorf("error while initializing log: %v", err)
			return
		}
		logFile = file
	} else {
		_ = util.InitLog("trace", util.LogConsole)
	}

	// Create the Fyne application.
	a := app.NewWithID("NetBird")
	a.SetIcon(fyne.NewStaticResource("netbird", iconDisconnected))

	// Show error message window if needed.
	if flags.errorMsg != "" {
		showErrorMessage(flags.errorMsg)
		return
	}

	// Create the service client (this also builds the settings or networks UI if requested).
	client := newServiceClient(&newServiceClientArgs{
		addr:         flags.daemonAddr,
		logFile:      logFile,
		app:          a,
		showSettings: flags.showSettings,
		showNetworks: flags.showNetworks,
		showLoginURL: flags.showLoginURL,
		showDebug:    flags.showDebug,
		showProfiles: flags.showProfiles,
	})

	// Watch for theme/settings changes to update the icon.
	go watchSettingsChanges(a, client)

	// Run in window mode if any UI flag was set.
	if flags.showSettings || flags.showNetworks || flags.showDebug || flags.showLoginURL || flags.showProfiles {
		a.Run()
		return
	}

	// Check for another running process.
	pid, running, err := process.IsAnotherProcessRunning()
	if err != nil {
		log.Errorf("error while checking process: %v", err)
		return
	}
	if running {
		log.Warnf("another process is running with pid %d, exiting", pid)
		return
	}

	client.setDefaultFonts()
	systray.Run(client.onTrayReady, client.onTrayExit)
}

type cliFlags struct {
	daemonAddr     string
	showSettings   bool
	showNetworks   bool
	showProfiles   bool
	showDebug      bool
	showLoginURL   bool
	errorMsg       string
	saveLogsInFile bool
}

// parseFlags reads and returns all needed command-line flags.
func parseFlags() *cliFlags {
	var flags cliFlags

	defaultDaemonAddr := "unix:///var/run/netbird.sock"
	if runtime.GOOS == "windows" {
		defaultDaemonAddr = "tcp://127.0.0.1:41731"
	}
	flag.StringVar(&flags.daemonAddr, "daemon-addr", defaultDaemonAddr, "Daemon service address to serve CLI requests [unix|tcp]://[path|host:port]")
	flag.BoolVar(&flags.showSettings, "settings", false, "run settings window")
	flag.BoolVar(&flags.showNetworks, "networks", false, "run networks window")
	flag.BoolVar(&flags.showProfiles, "profiles", false, "run profiles window")
	flag.BoolVar(&flags.showDebug, "debug", false, "run debug window")
	flag.StringVar(&flags.errorMsg, "error-msg", "", "displays an error message window")
	flag.BoolVar(&flags.saveLogsInFile, "use-log-file", false, fmt.Sprintf("save logs in a file: %s/netbird-ui-PID.log", os.TempDir()))
	flag.BoolVar(&flags.showLoginURL, "login-url", false, "show login URL in a popup window")
	flag.Parse()
	return &flags
}

// initLogFile initializes logging into a file.
func initLogFile() (string, error) {
	logFile := path.Join(os.TempDir(), fmt.Sprintf("netbird-ui-%d.log", os.Getpid()))
	return logFile, util.InitLog("trace", logFile)
}

// watchSettingsChanges listens for Fyne theme/settings changes and updates the client icon.
func watchSettingsChanges(a fyne.App, client *serviceClient) {
	settingsChangeChan := make(chan fyne.Settings)
	a.Settings().AddChangeListener(settingsChangeChan)
	for range settingsChangeChan {
		client.updateIcon()
	}
}

// showErrorMessage displays an error message in a simple window.
func showErrorMessage(msg string) {
	a := app.New()
	w := a.NewWindow("NetBird Error")
	label := widget.NewLabel(msg)
	label.Wrapping = fyne.TextWrapWord
	w.SetContent(label)
	w.Resize(fyne.NewSize(400, 100))
	w.Show()
	a.Run()
}

//go:embed assets/netbird-systemtray-connected-macos.png
var iconConnectedMacOS []byte

//go:embed assets/netbird-systemtray-disconnected-macos.png
var iconDisconnectedMacOS []byte

//go:embed assets/netbird-systemtray-update-disconnected-macos.png
var iconUpdateDisconnectedMacOS []byte

//go:embed assets/netbird-systemtray-update-connected-macos.png
var iconUpdateConnectedMacOS []byte

//go:embed assets/netbird-systemtray-connecting-macos.png
var iconConnectingMacOS []byte

//go:embed assets/netbird-systemtray-error-macos.png
var iconErrorMacOS []byte

//go:embed assets/connected.png
var iconConnectedDot []byte

//go:embed assets/disconnected.png
var iconDisconnectedDot []byte

type serviceClient struct {
	ctx    context.Context
	cancel context.CancelFunc
	addr   string
	conn   proto.DaemonServiceClient

	eventHandler *eventHandler

	profileManager *profilemanager.ProfileManager

	icAbout              []byte
	icConnected          []byte
	icConnectedDot       []byte
	icDisconnected       []byte
	icDisconnectedDot    []byte
	icUpdateConnected    []byte
	icUpdateDisconnected []byte
	icConnecting         []byte
	icError              []byte

	// systray menu items
	mStatus            *systray.MenuItem
	mUp                *systray.MenuItem
	mDown              *systray.MenuItem
	mSettings          *systray.MenuItem
	mProfile           *profileMenu
	mAbout             *systray.MenuItem
	mGitHub            *systray.MenuItem
	mVersionUI         *systray.MenuItem
	mVersionDaemon     *systray.MenuItem
	mUpdate            *systray.MenuItem
	mQuit              *systray.MenuItem
	mNetworks          *systray.MenuItem
	mAllowSSH          *systray.MenuItem
	mAutoConnect       *systray.MenuItem
	mEnableRosenpass   *systray.MenuItem
	mLazyConnEnabled   *systray.MenuItem
	mBlockInbound      *systray.MenuItem
	mNotifications     *systray.MenuItem
	mAdvancedSettings  *systray.MenuItem
	mCreateDebugBundle *systray.MenuItem
	mExitNode          *systray.MenuItem

	// application with main windows.
	app                  fyne.App
	wSettings            fyne.Window
	showAdvancedSettings bool
	sendNotification     bool

	// input elements for settings form
	iMngURL        *widget.Entry
	iLogFile       *widget.Entry
	iPreSharedKey  *widget.Entry
	iInterfaceName *widget.Entry
	iInterfacePort *widget.Entry
	iMTU           *widget.Entry

	// switch elements for settings form
	sRosenpassPermissive *widget.Check
	sNetworkMonitor      *widget.Check
	sDisableDNS          *widget.Check
	sDisableClientRoutes *widget.Check
	sDisableServerRoutes *widget.Check
	sBlockLANAccess      *widget.Check

	// observable settings over corresponding iMngURL and iPreSharedKey values.
	managementURL       string
	preSharedKey        string
	RosenpassPermissive bool
	interfaceName       string
	interfacePort       int
	mtu                 uint16
	networkMonitor      bool
	disableDNS          bool
	disableClientRoutes bool
	disableServerRoutes bool
	blockLANAccess      bool

	connected            bool
	update               *version.Update
	daemonVersion        string
	updateIndicationLock sync.Mutex
	isUpdateIconActive   bool
	showNetworks         bool
	wNetworks            fyne.Window
	wProfiles            fyne.Window

	eventManager *event.Manager

	exitNodeMu           sync.Mutex
	mExitNodeItems       []menuHandler
	exitNodeStates       []exitNodeState
	mExitNodeDeselectAll *systray.MenuItem
	logFile              string
	wLoginURL            fyne.Window
}

type menuHandler struct {
	*systray.MenuItem
	cancel context.CancelFunc
}

type newServiceClientArgs struct {
	addr         string
	logFile      string
	app          fyne.App
	showSettings bool
	showNetworks bool
	showDebug    bool
	showLoginURL bool
	showProfiles bool
}

// newServiceClient instance constructor
//
// This constructor also builds the UI elements for the settings window.
func newServiceClient(args *newServiceClientArgs) *serviceClient {
	ctx, cancel := context.WithCancel(context.Background())
	s := &serviceClient{
		ctx:              ctx,
		cancel:           cancel,
		addr:             args.addr,
		app:              args.app,
		logFile:          args.logFile,
		sendNotification: false,

		showAdvancedSettings: args.showSettings,
		showNetworks:         args.showNetworks,
		update:               version.NewUpdate("nb/client-ui"),
	}

	s.eventHandler = newEventHandler(s)
	s.profileManager = profilemanager.NewProfileManager()
	s.setNewIcons()

	switch {
	case args.showSettings:
		s.showSettingsUI()
	case args.showNetworks:
		s.showNetworksUI()
	case args.showLoginURL:
		s.showLoginURL()
	case args.showDebug:
		s.showDebugUI()
	case args.showProfiles:
		s.showProfilesUI()
	}

	return s
}

func (s *serviceClient) setNewIcons() {
	s.icAbout = iconAbout
	s.icConnectedDot = iconConnectedDot
	s.icDisconnectedDot = iconDisconnectedDot
	if s.app.Settings().ThemeVariant() == theme.VariantDark {
		s.icConnected = iconConnectedDark
		s.icDisconnected = iconDisconnected
		s.icUpdateConnected = iconUpdateConnectedDark
		s.icUpdateDisconnected = iconUpdateDisconnectedDark
		s.icConnecting = iconConnectingDark
		s.icError = iconErrorDark
	} else {
		s.icConnected = iconConnected
		s.icDisconnected = iconDisconnected
		s.icUpdateConnected = iconUpdateConnected
		s.icUpdateDisconnected = iconUpdateDisconnected
		s.icConnecting = iconConnecting
		s.icError = iconError
	}
}

func (s *serviceClient) updateIcon() {
	s.setNewIcons()
	s.updateIndicationLock.Lock()
	if s.connected {
		if s.isUpdateIconActive {
			systray.SetTemplateIcon(iconUpdateConnectedMacOS, s.icUpdateConnected)
		} else {
			systray.SetTemplateIcon(iconConnectedMacOS, s.icConnected)
		}
	} else {
		if s.isUpdateIconActive {
			systray.SetTemplateIcon(iconUpdateDisconnectedMacOS, s.icUpdateDisconnected)
		} else {
			systray.SetTemplateIcon(iconDisconnectedMacOS, s.icDisconnected)
		}
	}
	s.updateIndicationLock.Unlock()
}

func (s *serviceClient) showSettingsUI() {
	// add settings window UI elements.
	s.wSettings = s.app.NewWindow("NetBird Settings")
	s.wSettings.SetOnClosed(s.cancel)

	s.iMngURL = widget.NewEntry()

	s.iLogFile = widget.NewEntry()
	s.iLogFile.Disable()
	s.iPreSharedKey = widget.NewPasswordEntry()
	s.iInterfaceName = widget.NewEntry()
	s.iInterfacePort = widget.NewEntry()
	s.iMTU = widget.NewEntry()

	s.sRosenpassPermissive = widget.NewCheck("Enable Rosenpass permissive mode", nil)

	s.sNetworkMonitor = widget.NewCheck("Restarts NetBird when the network changes", nil)
	s.sDisableDNS = widget.NewCheck("Keeps system DNS settings unchanged", nil)
	s.sDisableClientRoutes = widget.NewCheck("This peer won't route traffic to other peers", nil)
	s.sDisableServerRoutes = widget.NewCheck("This peer won't act as router for others", nil)
	s.sBlockLANAccess = widget.NewCheck("Blocks local network access when used as exit node", nil)

	s.wSettings.SetContent(s.getSettingsForm())
	s.wSettings.Resize(fyne.NewSize(600, 500))
	s.wSettings.SetFixedSize(true)

	s.getSrvConfig()
	s.wSettings.Show()
}

// getSettingsForm to embed it into settings window.
func (s *serviceClient) getSettingsForm() *widget.Form {

	var activeProfName string
	activeProf, err := s.profileManager.GetActiveProfile()
	if err != nil {
		log.Errorf("get active profile: %v", err)
	} else {
		activeProfName = activeProf.Name
	}
	return &widget.Form{
		Items: []*widget.FormItem{
			{Text: "Profile", Widget: widget.NewLabel(activeProfName)},
			{Text: "Quantum-Resistance", Widget: s.sRosenpassPermissive},
			{Text: "Interface Name", Widget: s.iInterfaceName},
			{Text: "Interface Port", Widget: s.iInterfacePort},
			{Text: "MTU", Widget: s.iMTU},
			{Text: "Management URL", Widget: s.iMngURL},
			{Text: "Pre-shared Key", Widget: s.iPreSharedKey},
			{Text: "Log File", Widget: s.iLogFile},
			{Text: "Network Monitor", Widget: s.sNetworkMonitor},
			{Text: "Disable DNS", Widget: s.sDisableDNS},
			{Text: "Disable Client Routes", Widget: s.sDisableClientRoutes},
			{Text: "Disable Server Routes", Widget: s.sDisableServerRoutes},
			{Text: "Disable LAN Access", Widget: s.sBlockLANAccess},
		},
		SubmitText: "Save",
		OnSubmit: func() {
			if s.iPreSharedKey.Text != "" && s.iPreSharedKey.Text != censoredPreSharedKey {
				// validate preSharedKey if it added
				if _, err := wgtypes.ParseKey(s.iPreSharedKey.Text); err != nil {
					dialog.ShowError(fmt.Errorf("Invalid Pre-shared Key Value"), s.wSettings)
					return
				}
			}

			port, err := strconv.ParseInt(s.iInterfacePort.Text, 10, 64)
			if err != nil {
				dialog.ShowError(errors.New("Invalid interface port"), s.wSettings)
				return
			}

<<<<<<< HEAD
			mtu, err := strconv.ParseInt(s.iMTU.Text, 10, 64)
			if err != nil {
				dialog.ShowError(errors.New("Invalid MTU value"), s.wSettings)
				return
			}
			if mtu < iface.MinMTU || mtu > iface.MaxMTU {
				dialog.ShowError(fmt.Errorf("MTU must be between %d and %d bytes", iface.MinMTU, iface.MaxMTU), s.wSettings)
				return
			}

			iAdminURL := strings.TrimSpace(s.iAdminURL.Text)
=======
>>>>>>> d89e6151
			iMngURL := strings.TrimSpace(s.iMngURL.Text)

			defer s.wSettings.Close()

			// Check if any settings have changed
			if s.managementURL != iMngURL || s.preSharedKey != s.iPreSharedKey.Text ||
				s.RosenpassPermissive != s.sRosenpassPermissive.Checked ||
				s.interfaceName != s.iInterfaceName.Text || s.interfacePort != int(port) ||
				s.mtu != uint16(mtu) || s.networkMonitor != s.sNetworkMonitor.Checked ||
				s.disableDNS != s.sDisableDNS.Checked ||
				s.disableClientRoutes != s.sDisableClientRoutes.Checked ||
				s.disableServerRoutes != s.sDisableServerRoutes.Checked ||
				s.blockLANAccess != s.sBlockLANAccess.Checked {

				s.managementURL = iMngURL
				s.preSharedKey = s.iPreSharedKey.Text
<<<<<<< HEAD
				s.adminURL = iAdminURL

				loginRequest := proto.LoginRequest{
					ManagementUrl:       iMngURL,
					AdminURL:            iAdminURL,
					IsUnixDesktopClient: runtime.GOOS == "linux" || runtime.GOOS == "freebsd",
					RosenpassPermissive: &s.sRosenpassPermissive.Checked,
					InterfaceName:       &s.iInterfaceName.Text,
					WireguardPort:       &port,
					Mtu:                 &mtu,
					NetworkMonitor:      &s.sNetworkMonitor.Checked,
					DisableDns:          &s.sDisableDNS.Checked,
					DisableClientRoutes: &s.sDisableClientRoutes.Checked,
					DisableServerRoutes: &s.sDisableServerRoutes.Checked,
					BlockLanAccess:      &s.sBlockLANAccess.Checked,
=======

				currUser, err := user.Current()
				if err != nil {
					log.Errorf("get current user: %v", err)
					return
>>>>>>> d89e6151
				}

				var req proto.SetConfigRequest
				req.ProfileName = activeProf.Name
				req.Username = currUser.Username

				if iMngURL != "" {
					req.ManagementUrl = iMngURL
				}

				req.RosenpassPermissive = &s.sRosenpassPermissive.Checked
				req.InterfaceName = &s.iInterfaceName.Text
				req.WireguardPort = &port
				req.NetworkMonitor = &s.sNetworkMonitor.Checked
				req.DisableDns = &s.sDisableDNS.Checked
				req.DisableClientRoutes = &s.sDisableClientRoutes.Checked
				req.DisableServerRoutes = &s.sDisableServerRoutes.Checked
				req.BlockLanAccess = &s.sBlockLANAccess.Checked

				if s.iPreSharedKey.Text != censoredPreSharedKey {
					req.OptionalPreSharedKey = &s.iPreSharedKey.Text
				}

				conn, err := s.getSrvClient(failFastTimeout)
				if err != nil {
					log.Errorf("get client: %v", err)
					dialog.ShowError(fmt.Errorf("Failed to connect to the service: %v", err), s.wSettings)
					return
				}
				_, err = conn.SetConfig(s.ctx, &req)
				if err != nil {
					log.Errorf("set config: %v", err)
					dialog.ShowError(fmt.Errorf("Failed to set configuration: %v", err), s.wSettings)
					return
				}

				status, err := conn.Status(s.ctx, &proto.StatusRequest{})
				if err != nil {
					log.Errorf("get service status: %v", err)
					dialog.ShowError(fmt.Errorf("Failed to get service status: %v", err), s.wSettings)
					return
				}
				if status.Status == string(internal.StatusConnected) {
					// run down & up
					_, err = conn.Down(s.ctx, &proto.DownRequest{})
					if err != nil {
						log.Errorf("down service: %v", err)
					}

					_, err = conn.Up(s.ctx, &proto.UpRequest{})
					if err != nil {
						log.Errorf("up service: %v", err)
						dialog.ShowError(fmt.Errorf("Failed to reconnect: %v", err), s.wSettings)
						return
					}
				}

			}
		},
		OnCancel: func() {
			s.wSettings.Close()
		},
	}
}

func (s *serviceClient) login(openURL bool) (*proto.LoginResponse, error) {
	conn, err := s.getSrvClient(defaultFailTimeout)
	if err != nil {
		log.Errorf("get client: %v", err)
		return nil, err
	}

	activeProf, err := s.profileManager.GetActiveProfile()
	if err != nil {
		log.Errorf("get active profile: %v", err)
		return nil, err
	}

	currUser, err := user.Current()
	if err != nil {
		return nil, fmt.Errorf("get current user: %w", err)
	}

	loginResp, err := conn.Login(s.ctx, &proto.LoginRequest{
		IsUnixDesktopClient: runtime.GOOS == "linux" || runtime.GOOS == "freebsd",
		ProfileName:         &activeProf.Name,
		Username:            &currUser.Username,
	})
	if err != nil {
		log.Errorf("login to management URL with: %v", err)
		return nil, err
	}

	if loginResp.NeedsSSOLogin && openURL {
		err = s.handleSSOLogin(loginResp, conn)
		if err != nil {
			log.Errorf("handle SSO login failed: %v", err)
			return nil, err
		}
	}

	return loginResp, nil
}

func (s *serviceClient) handleSSOLogin(loginResp *proto.LoginResponse, conn proto.DaemonServiceClient) error {
	err := open.Run(loginResp.VerificationURIComplete)
	if err != nil {
		log.Errorf("opening the verification uri in the browser failed: %v", err)
		return err
	}

	resp, err := conn.WaitSSOLogin(s.ctx, &proto.WaitSSOLoginRequest{UserCode: loginResp.UserCode})
	if err != nil {
		log.Errorf("waiting sso login failed with: %v", err)
		return err
	}

	if resp.Email != "" {
		err := s.profileManager.SetActiveProfileState(&profilemanager.ProfileState{
			Email: resp.Email,
		})
		if err != nil {
			log.Warnf("failed to set profile state: %v", err)
		} else {
			s.mProfile.refresh()
		}

	}

	return nil
}

func (s *serviceClient) menuUpClick() error {
	systray.SetTemplateIcon(iconConnectingMacOS, s.icConnecting)
	conn, err := s.getSrvClient(defaultFailTimeout)
	if err != nil {
		systray.SetTemplateIcon(iconErrorMacOS, s.icError)
		log.Errorf("get client: %v", err)
		return err
	}

	_, err = s.login(true)
	if err != nil {
		log.Errorf("login failed with: %v", err)
		return err
	}

	status, err := conn.Status(s.ctx, &proto.StatusRequest{})
	if err != nil {
		log.Errorf("get service status: %v", err)
		return err
	}

	if status.Status == string(internal.StatusConnected) {
		log.Warnf("already connected")
		return nil
	}

	if _, err := s.conn.Up(s.ctx, &proto.UpRequest{}); err != nil {
		log.Errorf("up service: %v", err)
		return err
	}

	return nil
}

func (s *serviceClient) menuDownClick() error {
	systray.SetTemplateIcon(iconConnectingMacOS, s.icConnecting)
	conn, err := s.getSrvClient(defaultFailTimeout)
	if err != nil {
		log.Errorf("get client: %v", err)
		return err
	}

	status, err := conn.Status(s.ctx, &proto.StatusRequest{})
	if err != nil {
		log.Errorf("get service status: %v", err)
		return err
	}

	if status.Status != string(internal.StatusConnected) && status.Status != string(internal.StatusConnecting) {
		log.Warnf("already down")
		return nil
	}

	if _, err := s.conn.Down(s.ctx, &proto.DownRequest{}); err != nil {
		log.Errorf("down service: %v", err)
		return err
	}

	return nil
}

func (s *serviceClient) updateStatus() error {
	conn, err := s.getSrvClient(defaultFailTimeout)
	if err != nil {
		return err
	}
	err = backoff.Retry(func() error {
		status, err := conn.Status(s.ctx, &proto.StatusRequest{})
		if err != nil {
			log.Errorf("get service status: %v", err)
			if s.connected {
				s.app.SendNotification(fyne.NewNotification("Error", "Connection to service lost"))
			}
			s.setDisconnectedStatus()
			return err
		}

		s.updateIndicationLock.Lock()
		defer s.updateIndicationLock.Unlock()

		// notify the user when the session has expired
		if status.Status == string(internal.StatusSessionExpired) {
			s.onSessionExpire()
		}

		var systrayIconState bool

		switch {
		case status.Status == string(internal.StatusConnected):
			s.connected = true
			s.sendNotification = true
			if s.isUpdateIconActive {
				systray.SetTemplateIcon(iconUpdateConnectedMacOS, s.icUpdateConnected)
			} else {
				systray.SetTemplateIcon(iconConnectedMacOS, s.icConnected)
			}
			systray.SetTooltip("NetBird (Connected)")
			s.mStatus.SetTitle("Connected")
			s.mStatus.SetIcon(s.icConnectedDot)
			s.mUp.Disable()
			s.mDown.Enable()
			s.mNetworks.Enable()
			go s.updateExitNodes()
			systrayIconState = true
		case status.Status == string(internal.StatusConnecting):
			s.setConnectingStatus()
		case status.Status != string(internal.StatusConnected) && s.mUp.Disabled():
			s.setDisconnectedStatus()
			systrayIconState = false
		}

		// the updater struct notify by the upgrades available only, but if meanwhile the daemon has successfully
		// updated must reset the mUpdate visibility state
		if s.daemonVersion != status.DaemonVersion {
			s.mUpdate.Hide()
			s.daemonVersion = status.DaemonVersion

			s.isUpdateIconActive = s.update.SetDaemonVersion(status.DaemonVersion)
			if !s.isUpdateIconActive {
				if systrayIconState {
					systray.SetTemplateIcon(iconConnectedMacOS, s.icConnected)
				} else {
					systray.SetTemplateIcon(iconDisconnectedMacOS, s.icDisconnected)
				}
			}

			daemonVersionTitle := normalizedVersion(s.daemonVersion)
			s.mVersionDaemon.SetTitle(fmt.Sprintf("Daemon: %s", daemonVersionTitle))
			s.mVersionDaemon.SetTooltip(fmt.Sprintf("Daemon version: %s", daemonVersionTitle))
			s.mVersionDaemon.Show()
		}

		return nil
	}, &backoff.ExponentialBackOff{
		InitialInterval:     time.Second,
		RandomizationFactor: backoff.DefaultRandomizationFactor,
		Multiplier:          backoff.DefaultMultiplier,
		MaxInterval:         300 * time.Millisecond,
		MaxElapsedTime:      2 * time.Second,
		Stop:                backoff.Stop,
		Clock:               backoff.SystemClock,
	})
	if err != nil {
		return err
	}

	return nil
}

func (s *serviceClient) setDisconnectedStatus() {
	s.connected = false
	if s.isUpdateIconActive {
		systray.SetTemplateIcon(iconUpdateDisconnectedMacOS, s.icUpdateDisconnected)
	} else {
		systray.SetTemplateIcon(iconDisconnectedMacOS, s.icDisconnected)
	}
	systray.SetTooltip("NetBird (Disconnected)")
	s.mStatus.SetTitle("Disconnected")
	s.mStatus.SetIcon(s.icDisconnectedDot)
	s.mDown.Disable()
	s.mUp.Enable()
	s.mNetworks.Disable()
	s.mExitNode.Disable()
	go s.updateExitNodes()
}

func (s *serviceClient) setConnectingStatus() {
	s.connected = false
	systray.SetTemplateIcon(iconConnectingMacOS, s.icConnecting)
	systray.SetTooltip("NetBird (Connecting)")
	s.mStatus.SetTitle("Connecting")
	s.mUp.Disable()
	s.mDown.Enable()
	s.mNetworks.Disable()
	s.mExitNode.Disable()
}

func (s *serviceClient) onTrayReady() {
	systray.SetTemplateIcon(iconDisconnectedMacOS, s.icDisconnected)
	systray.SetTooltip("NetBird")

	// setup systray menu items
	s.mStatus = systray.AddMenuItem("Disconnected", "Disconnected")
	s.mStatus.SetIcon(s.icDisconnectedDot)
	s.mStatus.Disable()

	profileMenuItem := systray.AddMenuItem("", "")
	emailMenuItem := systray.AddMenuItem("", "")
	s.mProfile = newProfileMenu(s.ctx, s.profileManager, *s.eventHandler, profileMenuItem, emailMenuItem, s.menuDownClick, s.menuUpClick, s.getSrvClient, s.loadSettings)

	systray.AddSeparator()
	s.mUp = systray.AddMenuItem("Connect", "Connect")
	s.mDown = systray.AddMenuItem("Disconnect", "Disconnect")
	s.mDown.Disable()
	systray.AddSeparator()

	s.mSettings = systray.AddMenuItem("Settings", settingsMenuDescr)
	s.mAllowSSH = s.mSettings.AddSubMenuItemCheckbox("Allow SSH", allowSSHMenuDescr, false)
	s.mAutoConnect = s.mSettings.AddSubMenuItemCheckbox("Connect on Startup", autoConnectMenuDescr, false)
	s.mEnableRosenpass = s.mSettings.AddSubMenuItemCheckbox("Enable Quantum-Resistance", quantumResistanceMenuDescr, false)
	s.mLazyConnEnabled = s.mSettings.AddSubMenuItemCheckbox("Enable Lazy Connections", lazyConnMenuDescr, false)
	s.mBlockInbound = s.mSettings.AddSubMenuItemCheckbox("Block Inbound Connections", blockInboundMenuDescr, false)
	s.mNotifications = s.mSettings.AddSubMenuItemCheckbox("Notifications", notificationsMenuDescr, false)
	s.mAdvancedSettings = s.mSettings.AddSubMenuItem("Advanced Settings", advancedSettingsMenuDescr)
	s.mCreateDebugBundle = s.mSettings.AddSubMenuItem("Create Debug Bundle", debugBundleMenuDescr)
	s.loadSettings()

	s.exitNodeMu.Lock()
	s.mExitNode = systray.AddMenuItem("Exit Node", exitNodeMenuDescr)
	s.mExitNode.Disable()
	s.exitNodeMu.Unlock()

	s.mNetworks = systray.AddMenuItem("Networks", networksMenuDescr)
	s.mNetworks.Disable()
	systray.AddSeparator()

	s.mAbout = systray.AddMenuItem("About", "About")
	s.mAbout.SetIcon(s.icAbout)

	s.mGitHub = s.mAbout.AddSubMenuItem("GitHub", "GitHub")

	versionString := normalizedVersion(version.NetbirdVersion())
	s.mVersionUI = s.mAbout.AddSubMenuItem(fmt.Sprintf("GUI: %s", versionString), fmt.Sprintf("GUI Version: %s", versionString))
	s.mVersionUI.Disable()

	s.mVersionDaemon = s.mAbout.AddSubMenuItem("", "")
	s.mVersionDaemon.Disable()
	s.mVersionDaemon.Hide()

	s.mUpdate = s.mAbout.AddSubMenuItem("Download latest version", latestVersionMenuDescr)
	s.mUpdate.Hide()

	systray.AddSeparator()
	s.mQuit = systray.AddMenuItem("Quit", quitMenuDescr)

	// update exit node menu in case service is already connected
	go s.updateExitNodes()

	s.update.SetOnUpdateListener(s.onUpdateAvailable)
	go func() {
		s.getSrvConfig()
		time.Sleep(100 * time.Millisecond) // To prevent race condition caused by systray not being fully initialized and ignoring setIcon
		for {
			err := s.updateStatus()
			if err != nil {
				log.Errorf("error while updating status: %v", err)
			}
			time.Sleep(2 * time.Second)
		}
	}()

	s.eventManager = event.NewManager(s.app, s.addr)
	s.eventManager.SetNotificationsEnabled(s.mNotifications.Checked())
	s.eventManager.AddHandler(func(event *proto.SystemEvent) {
		if event.Category == proto.SystemEvent_SYSTEM {
			s.updateExitNodes()
		}
	})

	go s.eventManager.Start(s.ctx)
	go s.eventHandler.listen(s.ctx)
}

func (s *serviceClient) attachOutput(cmd *exec.Cmd) *os.File {
	if s.logFile == "" {
		// attach child's streams to parent's streams
		cmd.Stdout = os.Stdout
		cmd.Stderr = os.Stderr

		return nil
	}

	out, err := os.OpenFile(s.logFile, os.O_WRONLY|os.O_APPEND, 0)
	if err != nil {
		log.Errorf("Failed to open log file %s: %v", s.logFile, err)
		return nil
	}
	cmd.Stdout = out
	cmd.Stderr = out
	return out
}

func normalizedVersion(version string) string {
	versionString := version
	if unicode.IsDigit(rune(versionString[0])) {
		versionString = fmt.Sprintf("v%s", versionString)
	}
	return versionString
}

// onTrayExit is called when the tray icon is closed.
func (s *serviceClient) onTrayExit() {
	s.cancel()
}

// getSrvClient connection to the service.
func (s *serviceClient) getSrvClient(timeout time.Duration) (proto.DaemonServiceClient, error) {
	if s.conn != nil {
		return s.conn, nil
	}

	ctx, cancel := context.WithTimeout(s.ctx, timeout)
	defer cancel()

	conn, err := grpc.DialContext(
		ctx,
		strings.TrimPrefix(s.addr, "tcp://"),
		grpc.WithTransportCredentials(insecure.NewCredentials()),
		grpc.WithBlock(),
		grpc.WithUserAgent(desktop.GetUIUserAgent()),
	)
	if err != nil {
		return nil, fmt.Errorf("dial service: %w", err)
	}

	s.conn = proto.NewDaemonServiceClient(conn)
	return s.conn, nil
}

// getSrvConfig from the service to show it in the settings window.
func (s *serviceClient) getSrvConfig() {
	s.managementURL = profilemanager.DefaultManagementURL

	_, err := s.profileManager.GetActiveProfile()
	if err != nil {
		log.Errorf("get active profile: %v", err)
		return
	}

	var cfg *profilemanager.Config

	conn, err := s.getSrvClient(failFastTimeout)
	if err != nil {
		log.Errorf("get client: %v", err)
		return
	}

	currUser, err := user.Current()
	if err != nil {
		log.Errorf("get current user: %v", err)
		return
	}

	activeProf, err := s.profileManager.GetActiveProfile()
	if err != nil {
		log.Errorf("get active profile: %v", err)
		return
	}

	srvCfg, err := conn.GetConfig(s.ctx, &proto.GetConfigRequest{
		ProfileName: activeProf.Name,
		Username:    currUser.Username,
	})
	if err != nil {
		log.Errorf("get config settings from server: %v", err)
		return
	}

	cfg = protoConfigToConfig(srvCfg)

	if cfg.ManagementURL.String() != "" {
		s.managementURL = cfg.ManagementURL.String()
	}
	s.preSharedKey = cfg.PreSharedKey
	s.RosenpassPermissive = cfg.RosenpassPermissive
<<<<<<< HEAD
	s.interfaceName = cfg.InterfaceName
	s.interfacePort = int(cfg.WireguardPort)
	s.mtu = uint16(cfg.Mtu)
=======
	s.interfaceName = cfg.WgIface
	s.interfacePort = cfg.WgPort
>>>>>>> d89e6151

	s.networkMonitor = *cfg.NetworkMonitor
	s.disableDNS = cfg.DisableDNS
	s.disableClientRoutes = cfg.DisableClientRoutes
	s.disableServerRoutes = cfg.DisableServerRoutes
	s.blockLANAccess = cfg.BlockLANAccess

	if s.showAdvancedSettings {
		s.iMngURL.SetText(s.managementURL)
		s.iPreSharedKey.SetText(cfg.PreSharedKey)
<<<<<<< HEAD
		s.iInterfaceName.SetText(cfg.InterfaceName)
		s.iInterfacePort.SetText(strconv.Itoa(int(cfg.WireguardPort)))
		s.iMTU.SetText(strconv.Itoa(int(cfg.Mtu)))
=======
		s.iInterfaceName.SetText(cfg.WgIface)
		s.iInterfacePort.SetText(strconv.Itoa(cfg.WgPort))
>>>>>>> d89e6151
		s.sRosenpassPermissive.SetChecked(cfg.RosenpassPermissive)
		if !cfg.RosenpassEnabled {
			s.sRosenpassPermissive.Disable()
		}
		s.sNetworkMonitor.SetChecked(*cfg.NetworkMonitor)
		s.sDisableDNS.SetChecked(cfg.DisableDNS)
		s.sDisableClientRoutes.SetChecked(cfg.DisableClientRoutes)
		s.sDisableServerRoutes.SetChecked(cfg.DisableServerRoutes)
		s.sBlockLANAccess.SetChecked(cfg.BlockLANAccess)
	}

	if s.mNotifications == nil {
		return
	}
	if cfg.DisableNotifications != nil && *cfg.DisableNotifications {
		s.mNotifications.Uncheck()
	} else {
		s.mNotifications.Check()
	}
	if s.eventManager != nil {
		s.eventManager.SetNotificationsEnabled(s.mNotifications.Checked())
	}
}

func protoConfigToConfig(cfg *proto.GetConfigResponse) *profilemanager.Config {

	var config profilemanager.Config

	if cfg.ManagementUrl != "" {
		parsed, err := url.Parse(cfg.ManagementUrl)
		if err != nil {
			log.Errorf("parse management URL: %v", err)
		} else {
			config.ManagementURL = parsed
		}
	}

	if cfg.PreSharedKey != "" {
		if cfg.PreSharedKey != censoredPreSharedKey {
			config.PreSharedKey = cfg.PreSharedKey
		} else {
			config.PreSharedKey = ""
		}
	}
	if cfg.AdminURL != "" {
		parsed, err := url.Parse(cfg.AdminURL)
		if err != nil {
			log.Errorf("parse admin URL: %v", err)
		} else {
			config.AdminURL = parsed
		}
	}

	config.WgIface = cfg.InterfaceName
	if cfg.WireguardPort != 0 {
		config.WgPort = int(cfg.WireguardPort)
	} else {
		config.WgPort = iface.DefaultWgPort
	}

	config.DisableAutoConnect = cfg.DisableAutoConnect
	config.ServerSSHAllowed = &cfg.ServerSSHAllowed
	config.RosenpassEnabled = cfg.RosenpassEnabled
	config.RosenpassPermissive = cfg.RosenpassPermissive
	config.DisableNotifications = &cfg.DisableNotifications
	config.LazyConnectionEnabled = cfg.LazyConnectionEnabled
	config.BlockInbound = cfg.BlockInbound
	config.NetworkMonitor = &cfg.NetworkMonitor
	config.DisableDNS = cfg.DisableDns
	config.DisableClientRoutes = cfg.DisableClientRoutes
	config.DisableServerRoutes = cfg.DisableServerRoutes
	config.BlockLANAccess = cfg.BlockLanAccess

	return &config
}

func (s *serviceClient) onUpdateAvailable() {
	s.updateIndicationLock.Lock()
	defer s.updateIndicationLock.Unlock()

	s.mUpdate.Show()
	s.isUpdateIconActive = true

	if s.connected {
		systray.SetTemplateIcon(iconUpdateConnectedMacOS, s.icUpdateConnected)
	} else {
		systray.SetTemplateIcon(iconUpdateDisconnectedMacOS, s.icUpdateDisconnected)
	}
}

// onSessionExpire sends a notification to the user when the session expires.
func (s *serviceClient) onSessionExpire() {
	s.sendNotification = true
	if s.sendNotification {
		go s.eventHandler.runSelfCommand(s.ctx, "login-url", "true")
		s.sendNotification = false
	}
}

// loadSettings loads the settings from the config file and updates the UI elements accordingly.
func (s *serviceClient) loadSettings() {
	conn, err := s.getSrvClient(failFastTimeout)
	if err != nil {
		log.Errorf("get client: %v", err)
		return
	}

	currUser, err := user.Current()
	if err != nil {
		log.Errorf("get current user: %v", err)
		return
	}

	activeProf, err := s.profileManager.GetActiveProfile()
	if err != nil {
		log.Errorf("get active profile: %v", err)
		return
	}

	cfg, err := conn.GetConfig(s.ctx, &proto.GetConfigRequest{
		ProfileName: activeProf.Name,
		Username:    currUser.Username,
	})
	if err != nil {
		log.Errorf("get config settings from server: %v", err)
		return
	}

	if cfg.ServerSSHAllowed {
		s.mAllowSSH.Check()
	} else {
		s.mAllowSSH.Uncheck()
	}

	if cfg.DisableAutoConnect {
		s.mAutoConnect.Uncheck()
	} else {
		s.mAutoConnect.Check()
	}

	if cfg.RosenpassEnabled {
		s.mEnableRosenpass.Check()
	} else {
		s.mEnableRosenpass.Uncheck()
	}

	if cfg.LazyConnectionEnabled {
		s.mLazyConnEnabled.Check()
	} else {
		s.mLazyConnEnabled.Uncheck()
	}

	if cfg.BlockInbound {
		s.mBlockInbound.Check()
	} else {
		s.mBlockInbound.Uncheck()
	}

	if cfg.DisableNotifications {
		s.mNotifications.Uncheck()
	} else {
		s.mNotifications.Check()
	}
	if s.eventManager != nil {
		s.eventManager.SetNotificationsEnabled(s.mNotifications.Checked())
	}
}

// updateConfig updates the configuration parameters
// based on the values selected in the settings window.
func (s *serviceClient) updateConfig() error {
	disableAutoStart := !s.mAutoConnect.Checked()
	sshAllowed := s.mAllowSSH.Checked()
	rosenpassEnabled := s.mEnableRosenpass.Checked()
	lazyConnectionEnabled := s.mLazyConnEnabled.Checked()
	blockInbound := s.mBlockInbound.Checked()
	notificationsDisabled := !s.mNotifications.Checked()

	activeProf, err := s.profileManager.GetActiveProfile()
	if err != nil {
		log.Errorf("get active profile: %v", err)
		return err
	}

	currUser, err := user.Current()
	if err != nil {
		log.Errorf("get current user: %v", err)
		return err
	}

	conn, err := s.getSrvClient(failFastTimeout)
	if err != nil {
		log.Errorf("get client: %v", err)
		return err
	}

	req := proto.SetConfigRequest{
		ProfileName:           activeProf.Name,
		Username:              currUser.Username,
		DisableAutoConnect:    &disableAutoStart,
		ServerSSHAllowed:      &sshAllowed,
		RosenpassEnabled:      &rosenpassEnabled,
		LazyConnectionEnabled: &lazyConnectionEnabled,
		BlockInbound:          &blockInbound,
		DisableNotifications:  &notificationsDisabled,
	}

	if _, err := conn.SetConfig(s.ctx, &req); err != nil {
		log.Errorf("set config settings on server: %v", err)
		return err
	}

	return nil
}

// showLoginURL creates a borderless window styled like a pop-up in the top-right corner using s.wLoginURL.
func (s *serviceClient) showLoginURL() {

	resIcon := fyne.NewStaticResource("netbird.png", iconAbout)

	if s.wLoginURL == nil {
		s.wLoginURL = s.app.NewWindow("NetBird Session Expired")
		s.wLoginURL.Resize(fyne.NewSize(400, 200))
		s.wLoginURL.SetIcon(resIcon)
	}
	// add a description label
	label := widget.NewLabel("Your NetBird session has expired.\nPlease re-authenticate to continue using NetBird.")

	btn := widget.NewButtonWithIcon("Re-authenticate", theme.ViewRefreshIcon(), func() {

		conn, err := s.getSrvClient(defaultFailTimeout)
		if err != nil {
			log.Errorf("get client: %v", err)
			return
		}

		resp, err := s.login(false)
		if err != nil {
			log.Errorf("failed to fetch login URL: %v", err)
			return
		}
		verificationURL := resp.VerificationURIComplete
		if verificationURL == "" {
			verificationURL = resp.VerificationURI
		}

		if verificationURL == "" {
			log.Error("no verification URL provided in the login response")
			return
		}

		if err := openURL(verificationURL); err != nil {
			log.Errorf("failed to open login URL: %v", err)
			return
		}

		_, err = conn.WaitSSOLogin(s.ctx, &proto.WaitSSOLoginRequest{UserCode: resp.UserCode})
		if err != nil {
			log.Errorf("Waiting sso login failed with: %v", err)
			label.SetText("Waiting login failed, please create \na debug bundle in the settings and contact support.")
			return
		}

		label.SetText("Re-authentication successful.\nReconnecting")
		status, err := conn.Status(s.ctx, &proto.StatusRequest{})
		if err != nil {
			log.Errorf("get service status: %v", err)
			return
		}

		if status.Status == string(internal.StatusConnected) {
			label.SetText("Already connected.\nClosing this window.")
			time.Sleep(2 * time.Second)
			s.wLoginURL.Close()
			return
		}

		_, err = conn.Up(s.ctx, &proto.UpRequest{})
		if err != nil {
			label.SetText("Reconnecting failed, please create \na debug bundle in the settings and contact support.")
			log.Errorf("Reconnecting failed with: %v", err)
			return
		}

		label.SetText("Connection successful.\nClosing this window.")
		time.Sleep(time.Second)

		s.wLoginURL.Close()
	})

	img := canvas.NewImageFromResource(resIcon)
	img.FillMode = canvas.ImageFillContain
	img.SetMinSize(fyne.NewSize(64, 64))
	img.Resize(fyne.NewSize(64, 64))

	// center the content vertically
	content := container.NewVBox(
		layout.NewSpacer(),
		img,
		label,
		btn,
		layout.NewSpacer(),
	)
	s.wLoginURL.SetContent(container.NewCenter(content))

	s.wLoginURL.Show()
}

func openURL(url string) error {
	var err error
	switch runtime.GOOS {
	case "windows":
		err = exec.Command("rundll32", "url.dll,FileProtocolHandler", url).Start()
	case "darwin":
		err = exec.Command("open", url).Start()
	case "linux", "freebsd":
		err = exec.Command("xdg-open", url).Start()
	default:
		err = fmt.Errorf("unsupported platform")
	}
	return err
}<|MERGE_RESOLUTION|>--- conflicted
+++ resolved
@@ -465,20 +465,21 @@
 				return
 			}
 
-<<<<<<< HEAD
-			mtu, err := strconv.ParseInt(s.iMTU.Text, 10, 64)
-			if err != nil {
-				dialog.ShowError(errors.New("Invalid MTU value"), s.wSettings)
-				return
+			var mtu int64
+			mtuText := strings.TrimSpace(s.iMTU.Text)
+			if mtuText != "" {
+				var err error
+				mtu, err = strconv.ParseInt(mtuText, 10, 64)
+				if err != nil {
+					dialog.ShowError(errors.New("Invalid MTU value"), s.wSettings)
+					return
+				}
+				if mtu < iface.MinMTU || mtu > iface.MaxMTU {
+					dialog.ShowError(fmt.Errorf("MTU must be between %d and %d bytes", iface.MinMTU, iface.MaxMTU), s.wSettings)
+					return
+				}
 			}
-			if mtu < iface.MinMTU || mtu > iface.MaxMTU {
-				dialog.ShowError(fmt.Errorf("MTU must be between %d and %d bytes", iface.MinMTU, iface.MaxMTU), s.wSettings)
-				return
-			}
-
-			iAdminURL := strings.TrimSpace(s.iAdminURL.Text)
-=======
->>>>>>> d89e6151
+
 			iMngURL := strings.TrimSpace(s.iMngURL.Text)
 
 			defer s.wSettings.Close()
@@ -495,42 +496,24 @@
 
 				s.managementURL = iMngURL
 				s.preSharedKey = s.iPreSharedKey.Text
-<<<<<<< HEAD
-				s.adminURL = iAdminURL
-
-				loginRequest := proto.LoginRequest{
-					ManagementUrl:       iMngURL,
-					AdminURL:            iAdminURL,
-					IsUnixDesktopClient: runtime.GOOS == "linux" || runtime.GOOS == "freebsd",
-					RosenpassPermissive: &s.sRosenpassPermissive.Checked,
-					InterfaceName:       &s.iInterfaceName.Text,
-					WireguardPort:       &port,
-					Mtu:                 &mtu,
-					NetworkMonitor:      &s.sNetworkMonitor.Checked,
-					DisableDns:          &s.sDisableDNS.Checked,
-					DisableClientRoutes: &s.sDisableClientRoutes.Checked,
-					DisableServerRoutes: &s.sDisableServerRoutes.Checked,
-					BlockLanAccess:      &s.sBlockLANAccess.Checked,
-=======
+				s.mtu = uint16(mtu)
 
 				currUser, err := user.Current()
 				if err != nil {
 					log.Errorf("get current user: %v", err)
 					return
->>>>>>> d89e6151
 				}
 
 				var req proto.SetConfigRequest
 				req.ProfileName = activeProf.Name
 				req.Username = currUser.Username
 
-				if iMngURL != "" {
-					req.ManagementUrl = iMngURL
-				}
-
 				req.RosenpassPermissive = &s.sRosenpassPermissive.Checked
 				req.InterfaceName = &s.iInterfaceName.Text
 				req.WireguardPort = &port
+				if mtu > 0 {
+					req.Mtu = &mtu
+				}
 				req.NetworkMonitor = &s.sNetworkMonitor.Checked
 				req.DisableDns = &s.sDisableDNS.Checked
 				req.DisableClientRoutes = &s.sDisableClientRoutes.Checked
@@ -1015,14 +998,9 @@
 	}
 	s.preSharedKey = cfg.PreSharedKey
 	s.RosenpassPermissive = cfg.RosenpassPermissive
-<<<<<<< HEAD
-	s.interfaceName = cfg.InterfaceName
-	s.interfacePort = int(cfg.WireguardPort)
-	s.mtu = uint16(cfg.Mtu)
-=======
 	s.interfaceName = cfg.WgIface
 	s.interfacePort = cfg.WgPort
->>>>>>> d89e6151
+	s.mtu = cfg.MTU
 
 	s.networkMonitor = *cfg.NetworkMonitor
 	s.disableDNS = cfg.DisableDNS
@@ -1033,14 +1011,14 @@
 	if s.showAdvancedSettings {
 		s.iMngURL.SetText(s.managementURL)
 		s.iPreSharedKey.SetText(cfg.PreSharedKey)
-<<<<<<< HEAD
-		s.iInterfaceName.SetText(cfg.InterfaceName)
-		s.iInterfacePort.SetText(strconv.Itoa(int(cfg.WireguardPort)))
-		s.iMTU.SetText(strconv.Itoa(int(cfg.Mtu)))
-=======
 		s.iInterfaceName.SetText(cfg.WgIface)
 		s.iInterfacePort.SetText(strconv.Itoa(cfg.WgPort))
->>>>>>> d89e6151
+		if cfg.MTU != 0 {
+			s.iMTU.SetText(strconv.Itoa(int(cfg.MTU)))
+		} else {
+			s.iMTU.SetText("")
+			s.iMTU.SetPlaceHolder(strconv.Itoa(int(iface.DefaultMTU)))
+		}
 		s.sRosenpassPermissive.SetChecked(cfg.RosenpassPermissive)
 		if !cfg.RosenpassEnabled {
 			s.sRosenpassPermissive.Disable()
@@ -1099,6 +1077,12 @@
 		config.WgPort = int(cfg.WireguardPort)
 	} else {
 		config.WgPort = iface.DefaultWgPort
+	}
+
+	if cfg.Mtu != 0 {
+		config.MTU = uint16(cfg.Mtu)
+	} else {
+		config.MTU = iface.DefaultMTU
 	}
 
 	config.DisableAutoConnect = cfg.DisableAutoConnect
