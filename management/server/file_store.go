--- conflicted
+++ resolved
@@ -1011,18 +1011,6 @@
 
 }
 
-<<<<<<< HEAD
-func (s *FileStore) SavePolicy(_ context.Context, _ LockingStrength, _ *Policy) error {
-	return status.Errorf(status.Internal, "SavePolicy is not implemented")
-}
-
-func (s *FileStore) DeletePolicy(_ context.Context, _ LockingStrength, _ string) error {
-	return status.Errorf(status.Internal, "DeletePolicy is not implemented")
-}
-
-
-=======
->>>>>>> acb73bd6
 func (s *FileStore) GetAccountPostureChecks(_ context.Context, _ LockingStrength, _ string) ([]*posture.Checks, error) {
 	return nil, status.Errorf(status.Internal, "GetAccountPostureChecks is not implemented")
 }
@@ -1031,17 +1019,6 @@
 	return nil, status.Errorf(status.Internal, "GetPostureChecksByID is not implemented")
 }
 
-<<<<<<< HEAD
-func (s *FileStore) SavePostureChecks(_ context.Context, _ LockingStrength, _ *posture.Checks) error {
-	return status.Errorf(status.Internal, "SavePostureChecks is not implemented")
-}
-
-func (s *FileStore) DeletePostureChecks(_ context.Context, _ LockingStrength, _ string) error {
-	return status.Errorf(status.Internal, "DeletePostureChecks is not implemented")
-}
-
-=======
->>>>>>> acb73bd6
 func (s *FileStore) GetAccountRoutes(_ context.Context, _ LockingStrength, _ string) ([]*route.Route, error) {
 	return nil, status.Errorf(status.Internal, "GetAccountRoutes is not implemented")
 }
