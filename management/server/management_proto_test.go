--- conflicted
+++ resolved
@@ -432,11 +432,7 @@
 	require.NoError(t, err)
 
 	accountManager, err := BuildManager(ctx, store, peersUpdateManager, nil, "", "netbird.selfhosted",
-<<<<<<< HEAD
 		eventStore, nil, false, MocIntegratedValidator{}, metrics, port_forwarding.NewControllerMock(), settings.NewManagerMock())
-=======
-		eventStore, nil, false, MocIntegratedValidator{}, metrics, port_forwarding.NewControllerMock())
->>>>>>> fc1da945
 
 	if err != nil {
 		cleanup()
