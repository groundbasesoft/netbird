--- conflicted
+++ resolved
@@ -1035,7 +1035,10 @@
 	}
 }
 
-<<<<<<< HEAD
+func (s *SqlStore) GetDB() *gorm.DB {
+	return s.db
+}
+
 func (s *SqlStore) GetAccountDNSSettings(ctx context.Context, lockStrength LockingStrength, accountID string) (*DNSSettings, error) {
 	var accountDNSSettings AccountDNSSettings
 
@@ -1178,8 +1181,4 @@
 		return nil, status.Errorf(status.Internal, "failed to get %s from store: %v", recordType, err)
 	}
 	return &record, nil
-=======
-func (s *SqlStore) GetDB() *gorm.DB {
-	return s.db
->>>>>>> 4ebf6e1c
 }