package server

import (
	"context"
	"encoding/json"
	"errors"
	"fmt"
	"net"
	"os"
	"path/filepath"
	"runtime"
	"runtime/debug"
	"strconv"
	"strings"
	"sync"
	"time"

	log "github.com/sirupsen/logrus"
	"gorm.io/driver/postgres"
	"gorm.io/driver/sqlite"
	"gorm.io/gorm"
	"gorm.io/gorm/clause"
	"gorm.io/gorm/logger"

	nbdns "github.com/netbirdio/netbird/dns"
	"github.com/netbirdio/netbird/management/server/account"
	nbgroup "github.com/netbirdio/netbird/management/server/group"
	nbpeer "github.com/netbirdio/netbird/management/server/peer"
	"github.com/netbirdio/netbird/management/server/posture"
	"github.com/netbirdio/netbird/management/server/status"
	"github.com/netbirdio/netbird/management/server/telemetry"
	"github.com/netbirdio/netbird/route"
)

const (
	storeSqliteFileName        = "store.db"
	idQueryCondition           = "id = ?"
	keyQueryCondition          = "key = ?"
	accountAndIDQueryCondition = "account_id = ? and id = ?"
	accountIDCondition         = "account_id = ?"
	peerNotFoundFMT            = "peer %s not found"
)

// SqlStore represents an account storage backed by a Sql DB persisted to disk
type SqlStore struct {
	db                *gorm.DB
	resourceLocks     sync.Map
	globalAccountLock sync.Mutex
	metrics           telemetry.AppMetrics
	installationPK    int
	storeEngine       StoreEngine
}

type installation struct {
	ID                  uint `gorm:"primaryKey"`
	InstallationIDValue string
}

type migrationFunc func(*gorm.DB) error

// NewSqlStore creates a new SqlStore instance.
func NewSqlStore(ctx context.Context, db *gorm.DB, storeEngine StoreEngine, metrics telemetry.AppMetrics) (*SqlStore, error) {
	sql, err := db.DB()
	if err != nil {
		return nil, err
	}

	conns, err := strconv.Atoi(os.Getenv("NB_SQL_MAX_OPEN_CONNS"))
	if err != nil {
		conns = runtime.NumCPU()
	}

	if storeEngine == SqliteStoreEngine {
		if err == nil {
			log.WithContext(ctx).Warnf("setting NB_SQL_MAX_OPEN_CONNS is not supported for sqlite, using default value 1")
		}
		conns = 1
	}

	sql.SetMaxOpenConns(conns)

	log.WithContext(ctx).Infof("Set max open db connections to %d", conns)

	if err := migrate(ctx, db); err != nil {
		return nil, fmt.Errorf("migrate: %w", err)
	}
	err = db.AutoMigrate(
		&SetupKey{}, &nbpeer.Peer{}, &User{}, &PersonalAccessToken{}, &nbgroup.Group{},
		&Account{}, &Policy{}, &PolicyRule{}, &route.Route{}, &nbdns.NameServerGroup{},
		&installation{}, &account.ExtraSettings{}, &posture.Checks{}, &nbpeer.NetworkAddress{},
	)
	if err != nil {
		return nil, fmt.Errorf("auto migrate: %w", err)
	}

	return &SqlStore{db: db, storeEngine: storeEngine, metrics: metrics, installationPK: 1}, nil
}

// AcquireGlobalLock acquires global lock across all the accounts and returns a function that releases the lock
func (s *SqlStore) AcquireGlobalLock(ctx context.Context) (unlock func()) {
	log.WithContext(ctx).Tracef("acquiring global lock")
	start := time.Now()
	s.globalAccountLock.Lock()

	unlock = func() {
		s.globalAccountLock.Unlock()
		log.WithContext(ctx).Tracef("released global lock in %v", time.Since(start))
	}

	took := time.Since(start)
	log.WithContext(ctx).Tracef("took %v to acquire global lock", took)
	if s.metrics != nil {
		s.metrics.StoreMetrics().CountGlobalLockAcquisitionDuration(took)
	}

	return unlock
}

// AcquireWriteLockByUID acquires an ID lock for writing to a resource and returns a function that releases the lock
func (s *SqlStore) AcquireWriteLockByUID(ctx context.Context, uniqueID string) (unlock func()) {
	log.WithContext(ctx).Tracef("acquiring write lock for ID %s", uniqueID)

	start := time.Now()
	value, _ := s.resourceLocks.LoadOrStore(uniqueID, &sync.RWMutex{})
	mtx := value.(*sync.RWMutex)
	mtx.Lock()

	unlock = func() {
		mtx.Unlock()
		log.WithContext(ctx).Tracef("released write lock for ID %s in %v", uniqueID, time.Since(start))
	}

	return unlock
}

// AcquireReadLockByUID acquires an ID lock for writing to a resource and returns a function that releases the lock
func (s *SqlStore) AcquireReadLockByUID(ctx context.Context, uniqueID string) (unlock func()) {
	log.WithContext(ctx).Tracef("acquiring read lock for ID %s", uniqueID)

	start := time.Now()
	value, _ := s.resourceLocks.LoadOrStore(uniqueID, &sync.RWMutex{})
	mtx := value.(*sync.RWMutex)
	mtx.RLock()

	unlock = func() {
		mtx.RUnlock()
		log.WithContext(ctx).Tracef("released read lock for ID %s in %v", uniqueID, time.Since(start))
	}

	return unlock
}

func (s *SqlStore) SaveAccount(ctx context.Context, account *Account) error {
	start := time.Now()
	defer func() {
		elapsed := time.Since(start)
		if elapsed > 1*time.Second {
			log.WithContext(ctx).Tracef("SaveAccount for account %s exceeded 1s, took: %v", account.Id, elapsed)
		}
	}()

	// todo: remove this check after the issue is resolved
	s.checkAccountDomainBeforeSave(ctx, account.Id, account.Domain)

	generateAccountSQLTypes(account)

	err := s.db.Transaction(func(tx *gorm.DB) error {
		result := tx.Select(clause.Associations).Delete(account.Policies, "account_id = ?", account.Id)
		if result.Error != nil {
			return result.Error
		}

		result = tx.Select(clause.Associations).Delete(account.UsersG, "account_id = ?", account.Id)
		if result.Error != nil {
			return result.Error
		}

		result = tx.Select(clause.Associations).Delete(account)
		if result.Error != nil {
			return result.Error
		}

		result = tx.
			Session(&gorm.Session{FullSaveAssociations: true}).
			Clauses(clause.OnConflict{UpdateAll: true}).
			Create(account)
		if result.Error != nil {
			return result.Error
		}
		return nil
	})

	took := time.Since(start)
	if s.metrics != nil {
		s.metrics.StoreMetrics().CountPersistenceDuration(took)
	}
	log.WithContext(ctx).Debugf("took %d ms to persist an account to the store", took.Milliseconds())

	return err
}

// generateAccountSQLTypes generates the GORM compatible types for the account
func generateAccountSQLTypes(account *Account) {
	for _, key := range account.SetupKeys {
		account.SetupKeysG = append(account.SetupKeysG, *key)
	}

	for id, peer := range account.Peers {
		peer.ID = id
		account.PeersG = append(account.PeersG, *peer)
	}

	for id, user := range account.Users {
		user.Id = id
		for id, pat := range user.PATs {
			pat.ID = id
			user.PATsG = append(user.PATsG, *pat)
		}
		account.UsersG = append(account.UsersG, *user)
	}

	for id, group := range account.Groups {
		group.ID = id
		account.GroupsG = append(account.GroupsG, *group)
	}

	for id, route := range account.Routes {
		route.ID = id
		account.RoutesG = append(account.RoutesG, *route)
	}

	for id, ns := range account.NameServerGroups {
		ns.ID = id
		account.NameServerGroupsG = append(account.NameServerGroupsG, *ns)
	}
}

// checkAccountDomainBeforeSave temporary method to troubleshoot an issue with domains getting blank
func (s *SqlStore) checkAccountDomainBeforeSave(ctx context.Context, accountID, newDomain string) {
	var acc Account
	var domain string
	result := s.db.Model(&acc).Select("domain").Where(idQueryCondition, accountID).First(&domain)
	if result.Error != nil {
		if !errors.Is(result.Error, gorm.ErrRecordNotFound) {
			log.WithContext(ctx).Errorf("error when getting account %s from the store to check domain: %s", accountID, result.Error)
		}
		return
	}
	if domain != "" && newDomain == "" {
		log.WithContext(ctx).Warnf("saving an account with empty domain when there was a domain set. Previous domain %s, Account ID: %s, Trace: %s", domain, accountID, debug.Stack())
	}
}

func (s *SqlStore) DeleteAccount(ctx context.Context, account *Account) error {
	start := time.Now()

	err := s.db.Transaction(func(tx *gorm.DB) error {
		result := tx.Select(clause.Associations).Delete(account.Policies, "account_id = ?", account.Id)
		if result.Error != nil {
			return result.Error
		}

		result = tx.Select(clause.Associations).Delete(account.UsersG, "account_id = ?", account.Id)
		if result.Error != nil {
			return result.Error
		}

		result = tx.Select(clause.Associations).Delete(account)
		if result.Error != nil {
			return result.Error
		}

		return nil
	})

	took := time.Since(start)
	if s.metrics != nil {
		s.metrics.StoreMetrics().CountPersistenceDuration(took)
	}
	log.WithContext(ctx).Debugf("took %d ms to delete an account to the store", took.Milliseconds())

	return err
}

func (s *SqlStore) SaveInstallationID(_ context.Context, ID string) error {
	installation := installation{InstallationIDValue: ID}
	installation.ID = uint(s.installationPK)

	return s.db.Clauses(clause.OnConflict{UpdateAll: true}).Create(&installation).Error
}

func (s *SqlStore) GetInstallationID() string {
	var installation installation

	if result := s.db.First(&installation, idQueryCondition, s.installationPK); result.Error != nil {
		return ""
	}

	return installation.InstallationIDValue
}

func (s *SqlStore) SavePeer(ctx context.Context, accountID string, peer *nbpeer.Peer) error {
	// To maintain data integrity, we create a copy of the peer's to prevent unintended updates to other fields.
	peerCopy := peer.Copy()
	peerCopy.AccountID = accountID

	err := s.db.Transaction(func(tx *gorm.DB) error {
		// check if peer exists before saving
		var peerID string
		result := tx.Model(&nbpeer.Peer{}).Select("id").Find(&peerID, accountAndIDQueryCondition, accountID, peer.ID)
		if result.Error != nil {
			return result.Error
		}

		if peerID == "" {
			return status.Errorf(status.NotFound, peerNotFoundFMT, peer.ID)
		}

		result = tx.Model(&nbpeer.Peer{}).Where(accountAndIDQueryCondition, accountID, peer.ID).Save(peerCopy)
		if result.Error != nil {
			return result.Error
		}

		return nil
	})

	if err != nil {
		return err
	}

	return nil
}

func (s *SqlStore) UpdateAccountDomainAttributes(ctx context.Context, accountID string, domain string, category string, isPrimaryDomain bool) error {
	accountCopy := Account{
		Domain:                 domain,
		DomainCategory:         category,
		IsDomainPrimaryAccount: isPrimaryDomain,
	}

	fieldsToUpdate := []string{"domain", "domain_category", "is_domain_primary_account"}
	result := s.db.Model(&Account{}).
		Select(fieldsToUpdate).
		Where(idQueryCondition, accountID).
		Updates(&accountCopy)
	if result.Error != nil {
		return result.Error
	}

	if result.RowsAffected == 0 {
		return status.Errorf(status.NotFound, "account %s", accountID)
	}

	return nil
}

func (s *SqlStore) SavePeerStatus(accountID, peerID string, peerStatus nbpeer.PeerStatus) error {
	var peerCopy nbpeer.Peer
	peerCopy.Status = &peerStatus

	fieldsToUpdate := []string{
		"peer_status_last_seen", "peer_status_connected",
		"peer_status_login_expired", "peer_status_required_approval",
	}
	result := s.db.Model(&nbpeer.Peer{}).
		Select(fieldsToUpdate).
		Where(accountAndIDQueryCondition, accountID, peerID).
		Updates(&peerCopy)
	if result.Error != nil {
		return result.Error
	}

	if result.RowsAffected == 0 {
		return status.Errorf(status.NotFound, peerNotFoundFMT, peerID)
	}

	return nil
}

func (s *SqlStore) SavePeerLocation(accountID string, peerWithLocation *nbpeer.Peer) error {
	// To maintain data integrity, we create a copy of the peer's location to prevent unintended updates to other fields.
	var peerCopy nbpeer.Peer
	// Since the location field has been migrated to JSON serialization,
	// updating the struct ensures the correct data format is inserted into the database.
	peerCopy.Location = peerWithLocation.Location

	result := s.db.Model(&nbpeer.Peer{}).
		Where(accountAndIDQueryCondition, accountID, peerWithLocation.ID).
		Updates(peerCopy)

	if result.Error != nil {
		return result.Error
	}

	if result.RowsAffected == 0 {
		return status.Errorf(status.NotFound, peerNotFoundFMT, peerWithLocation.ID)
	}

	return nil
}

// SaveUsers saves the given list of users to the database.
// It updates existing users if a conflict occurs.
func (s *SqlStore) SaveUsers(accountID string, users map[string]*User) error {
	usersToSave := make([]User, 0, len(users))
	for _, user := range users {
		user.AccountID = accountID
		for id, pat := range user.PATs {
			pat.ID = id
			user.PATsG = append(user.PATsG, *pat)
		}
		usersToSave = append(usersToSave, *user)
	}
	err := s.db.Session(&gorm.Session{FullSaveAssociations: true}).
		Clauses(clause.OnConflict{UpdateAll: true}).
		Create(&usersToSave).Error
	if err != nil {
		return status.Errorf(status.Internal, "failed to save users to store: %v", err)
	}

	return nil
}

// SaveUser saves the given user to the database.
func (s *SqlStore) SaveUser(ctx context.Context, lockStrength LockingStrength, user *User) error {
	result := s.db.Clauses(clause.Locking{Strength: string(lockStrength)}).Save(user)
	if result.Error != nil {
		return status.Errorf(status.Internal, "failed to save user to store: %v", result.Error)
	}
	return nil
}

// SaveGroups saves the given list of groups to the database.
func (s *SqlStore) SaveGroups(ctx context.Context, lockStrength LockingStrength, groups []*nbgroup.Group) error {
	if len(groups) == 0 {
		return nil
	}

	result := s.db.Clauses(clause.Locking{Strength: string(lockStrength)}).Save(&groups)
	if result.Error != nil {
		return status.Errorf(status.Internal, "failed to save groups to store: %v", result.Error)
	}
	return nil
}

// DeleteHashedPAT2TokenIDIndex is noop in SqlStore
func (s *SqlStore) DeleteHashedPAT2TokenIDIndex(hashedToken string) error {
	return nil
}

// DeleteTokenID2UserIDIndex is noop in SqlStore
func (s *SqlStore) DeleteTokenID2UserIDIndex(tokenID string) error {
	return nil
}

func (s *SqlStore) GetAccountByPrivateDomain(ctx context.Context, domain string) (*Account, error) {
	accountID, err := s.GetAccountIDByPrivateDomain(ctx, LockingStrengthShare, domain)
	if err != nil {
		return nil, err
	}

	// TODO:  rework to not call GetAccount
	return s.GetAccount(ctx, accountID)
}

func (s *SqlStore) GetAccountIDByPrivateDomain(ctx context.Context, lockStrength LockingStrength, domain string) (string, error) {
	var accountID string
	result := s.db.Clauses(clause.Locking{Strength: string(lockStrength)}).Model(&Account{}).Select("id").
		Where("domain = ? and is_domain_primary_account = ? and domain_category = ?",
			strings.ToLower(domain), true, PrivateCategory,
		).First(&accountID)
	if result.Error != nil {
		if errors.Is(result.Error, gorm.ErrRecordNotFound) {
			return "", status.Errorf(status.NotFound, "account not found: provided domain is not registered or is not private")
		}
		log.WithContext(ctx).Errorf("error when getting account from the store: %s", result.Error)
		return "", status.NewGetAccountFromStoreError(result.Error)
	}

	return accountID, nil
}

func (s *SqlStore) GetAccountBySetupKey(ctx context.Context, setupKey string) (*Account, error) {
	var key SetupKey
	result := s.db.Select("account_id").First(&key, keyQueryCondition, setupKey)
	if result.Error != nil {
		if errors.Is(result.Error, gorm.ErrRecordNotFound) {
			return nil, status.Errorf(status.NotFound, "account not found: index lookup failed")
		}
		return nil, status.NewSetupKeyNotFoundError(result.Error)
	}

	if key.AccountID == "" {
		return nil, status.Errorf(status.NotFound, "account not found: index lookup failed")
	}

	return s.GetAccount(ctx, key.AccountID)
}

func (s *SqlStore) GetTokenIDByHashedToken(ctx context.Context, hashedToken string) (string, error) {
	var token PersonalAccessToken
	result := s.db.First(&token, "hashed_token = ?", hashedToken)
	if result.Error != nil {
		if errors.Is(result.Error, gorm.ErrRecordNotFound) {
			return "", status.Errorf(status.NotFound, "account not found: index lookup failed")
		}
		log.WithContext(ctx).Errorf("error when getting token from the store: %s", result.Error)
		return "", status.NewGetAccountFromStoreError(result.Error)
	}

	return token.ID, nil
}

func (s *SqlStore) GetUserByTokenID(ctx context.Context, tokenID string) (*User, error) {
	var token PersonalAccessToken
	result := s.db.First(&token, idQueryCondition, tokenID)
	if result.Error != nil {
		if errors.Is(result.Error, gorm.ErrRecordNotFound) {
			return nil, status.Errorf(status.NotFound, "account not found: index lookup failed")
		}
		log.WithContext(ctx).Errorf("error when getting token from the store: %s", result.Error)
		return nil, status.NewGetAccountFromStoreError(result.Error)
	}

	if token.UserID == "" {
		return nil, status.Errorf(status.NotFound, "account not found: index lookup failed")
	}

	var user User
	result = s.db.Preload("PATsG").First(&user, idQueryCondition, token.UserID)
	if result.Error != nil {
		return nil, status.Errorf(status.NotFound, "account not found: index lookup failed")
	}

	user.PATs = make(map[string]*PersonalAccessToken, len(user.PATsG))
	for _, pat := range user.PATsG {
		user.PATs[pat.ID] = pat.Copy()
	}

	return &user, nil
}

func (s *SqlStore) GetUserByUserID(ctx context.Context, lockStrength LockingStrength, userID string) (*User, error) {
	var user User
	result := s.db.Clauses(clause.Locking{Strength: string(lockStrength)}).
		Preload(clause.Associations).First(&user, idQueryCondition, userID)
	if result.Error != nil {
		if errors.Is(result.Error, gorm.ErrRecordNotFound) {
			return nil, status.NewUserNotFoundError(userID)
		}
		return nil, status.NewGetUserFromStoreError()
	}

	return &user, nil
}

func (s *SqlStore) GetAccountUsers(ctx context.Context, accountID string) ([]*User, error) {
	var users []*User
	result := s.db.Find(&users, accountIDCondition, accountID)
	if result.Error != nil {
		if errors.Is(result.Error, gorm.ErrRecordNotFound) {
			return nil, status.Errorf(status.NotFound, "accountID not found: index lookup failed")
		}
		log.WithContext(ctx).Errorf("error when getting users from the store: %s", result.Error)
		return nil, status.Errorf(status.Internal, "issue getting users from store")
	}

	return users, nil
}

<<<<<<< HEAD
func (s *SqlStore) GetAccountGroups(ctx context.Context, lockStrength LockingStrength, accountID string) ([]*nbgroup.Group, error) {
	startTime := time.Now()

=======
func (s *SqlStore) GetAccountGroups(ctx context.Context, accountID string) ([]*nbgroup.Group, error) {
>>>>>>> 669904cd
	var groups []*nbgroup.Group
	result := s.db.WithContext(ctx).Clauses(clause.Locking{Strength: string(lockStrength)}).Find(&groups, accountIDCondition, accountID)
	if result.Error != nil {
		if errors.Is(result.Error, gorm.ErrRecordNotFound) {
			return nil, status.Errorf(status.NotFound, "accountID not found: index lookup failed")
		}
<<<<<<< HEAD
		if errors.Is(result.Error, context.Canceled) {
			return nil, status.NewStoreContextCanceledError(time.Since(startTime))
		}
		log.WithContext(ctx).Errorf("failed to get account groups from the store: %s", result.Error)
		return nil, status.Errorf(status.Internal, "failed to get account groups from the store")
=======
		log.WithContext(ctx).Errorf("error when getting groups from the store: %s", result.Error)
		return nil, status.Errorf(status.Internal, "issue getting groups from store")
>>>>>>> 669904cd
	}

	return groups, nil
}

func (s *SqlStore) GetAllAccounts(ctx context.Context) (all []*Account) {
	var accounts []Account
	result := s.db.Find(&accounts)
	if result.Error != nil {
		return all
	}

	for _, account := range accounts {
		if acc, err := s.GetAccount(ctx, account.Id); err == nil {
			all = append(all, acc)
		}
	}

	return all
}

func (s *SqlStore) GetAccount(ctx context.Context, accountID string) (*Account, error) {
	start := time.Now()
	defer func() {
		elapsed := time.Since(start)
		if elapsed > 1*time.Second {
			log.WithContext(ctx).Tracef("GetAccount for account %s exceeded 1s, took: %v", accountID, elapsed)
		}
	}()

	var account Account
	result := s.db.Model(&account).
		Preload("UsersG.PATsG"). // have to be specifies as this is nester reference
		Preload(clause.Associations).
		First(&account, idQueryCondition, accountID)
	if result.Error != nil {
		log.WithContext(ctx).Errorf("error when getting account %s from the store: %s", accountID, result.Error)
		if errors.Is(result.Error, gorm.ErrRecordNotFound) {
			return nil, status.NewAccountNotFoundError(accountID)
		}
		return nil, status.NewGetAccountFromStoreError(result.Error)
	}

	// we have to manually preload policy rules as it seems that gorm preloading doesn't do it for us
	for i, policy := range account.Policies {
		var rules []*PolicyRule
		err := s.db.Model(&PolicyRule{}).Find(&rules, "policy_id = ?", policy.ID).Error
		if err != nil {
			return nil, status.Errorf(status.NotFound, "rule not found")
		}
		account.Policies[i].Rules = rules
	}

	account.SetupKeys = make(map[string]*SetupKey, len(account.SetupKeysG))
	for _, key := range account.SetupKeysG {
		account.SetupKeys[key.Key] = key.Copy()
	}
	account.SetupKeysG = nil

	account.Peers = make(map[string]*nbpeer.Peer, len(account.PeersG))
	for _, peer := range account.PeersG {
		account.Peers[peer.ID] = peer.Copy()
	}
	account.PeersG = nil

	account.Users = make(map[string]*User, len(account.UsersG))
	for _, user := range account.UsersG {
		user.PATs = make(map[string]*PersonalAccessToken, len(user.PATs))
		for _, pat := range user.PATsG {
			user.PATs[pat.ID] = pat.Copy()
		}
		account.Users[user.Id] = user.Copy()
	}
	account.UsersG = nil

	account.Groups = make(map[string]*nbgroup.Group, len(account.GroupsG))
	for _, group := range account.GroupsG {
		account.Groups[group.ID] = group.Copy()
	}
	account.GroupsG = nil

	account.Routes = make(map[route.ID]*route.Route, len(account.RoutesG))
	for _, route := range account.RoutesG {
		account.Routes[route.ID] = route.Copy()
	}
	account.RoutesG = nil

	account.NameServerGroups = make(map[string]*nbdns.NameServerGroup, len(account.NameServerGroupsG))
	for _, ns := range account.NameServerGroupsG {
		account.NameServerGroups[ns.ID] = ns.Copy()
	}
	account.NameServerGroupsG = nil

	return &account, nil
}

func (s *SqlStore) GetAccountByUser(ctx context.Context, userID string) (*Account, error) {
	var user User
	result := s.db.Select("account_id").First(&user, idQueryCondition, userID)
	if result.Error != nil {
		if errors.Is(result.Error, gorm.ErrRecordNotFound) {
			return nil, status.Errorf(status.NotFound, "account not found: index lookup failed")
		}
		return nil, status.NewGetAccountFromStoreError(result.Error)
	}

	if user.AccountID == "" {
		return nil, status.Errorf(status.NotFound, "account not found: index lookup failed")
	}

	return s.GetAccount(ctx, user.AccountID)
}

func (s *SqlStore) GetAccountByPeerID(ctx context.Context, peerID string) (*Account, error) {
	var peer nbpeer.Peer
	result := s.db.Select("account_id").First(&peer, idQueryCondition, peerID)
	if result.Error != nil {
		if errors.Is(result.Error, gorm.ErrRecordNotFound) {
			return nil, status.Errorf(status.NotFound, "account not found: index lookup failed")
		}
		return nil, status.NewGetAccountFromStoreError(result.Error)
	}

	if peer.AccountID == "" {
		return nil, status.Errorf(status.NotFound, "account not found: index lookup failed")
	}

	return s.GetAccount(ctx, peer.AccountID)
}

func (s *SqlStore) GetAccountByPeerPubKey(ctx context.Context, peerKey string) (*Account, error) {
	var peer nbpeer.Peer
	result := s.db.Select("account_id").First(&peer, keyQueryCondition, peerKey)
	if result.Error != nil {
		if errors.Is(result.Error, gorm.ErrRecordNotFound) {
			return nil, status.Errorf(status.NotFound, "account not found: index lookup failed")
		}
		return nil, status.NewGetAccountFromStoreError(result.Error)
	}

	if peer.AccountID == "" {
		return nil, status.Errorf(status.NotFound, "account not found: index lookup failed")
	}

	return s.GetAccount(ctx, peer.AccountID)
}

func (s *SqlStore) GetAccountIDByPeerPubKey(ctx context.Context, peerKey string) (string, error) {
	var peer nbpeer.Peer
	var accountID string
	result := s.db.Model(&peer).Select("account_id").Where(keyQueryCondition, peerKey).First(&accountID)
	if result.Error != nil {
		if errors.Is(result.Error, gorm.ErrRecordNotFound) {
			return "", status.Errorf(status.NotFound, "account not found: index lookup failed")
		}
		return "", status.NewGetAccountFromStoreError(result.Error)
	}

	return accountID, nil
}

func (s *SqlStore) GetAccountIDByUserID(userID string) (string, error) {
	var accountID string
	result := s.db.Model(&User{}).Select("account_id").Where(idQueryCondition, userID).First(&accountID)
	if result.Error != nil {
		if errors.Is(result.Error, gorm.ErrRecordNotFound) {
			return "", status.Errorf(status.NotFound, "account not found: index lookup failed")
		}
		return "", status.NewGetAccountFromStoreError(result.Error)
	}

	return accountID, nil
}

func (s *SqlStore) GetAccountIDBySetupKey(ctx context.Context, setupKey string) (string, error) {
	var accountID string
	result := s.db.Model(&SetupKey{}).Select("account_id").Where(keyQueryCondition, setupKey).First(&accountID)
	if result.Error != nil {
		if errors.Is(result.Error, gorm.ErrRecordNotFound) {
			return "", status.Errorf(status.NotFound, "account not found: index lookup failed")
		}
		return "", status.NewSetupKeyNotFoundError(result.Error)
	}

	if accountID == "" {
		return "", status.Errorf(status.NotFound, "account not found: index lookup failed")
	}

	return accountID, nil
}

func (s *SqlStore) GetTakenIPs(ctx context.Context, lockStrength LockingStrength, accountID string) ([]net.IP, error) {
	var ipJSONStrings []string

	// Fetch the IP addresses as JSON strings
	result := s.db.Clauses(clause.Locking{Strength: string(lockStrength)}).Model(&nbpeer.Peer{}).
		Where("account_id = ?", accountID).
		Pluck("ip", &ipJSONStrings)
	if result.Error != nil {
		if errors.Is(result.Error, gorm.ErrRecordNotFound) {
			return nil, status.Errorf(status.NotFound, "no peers found for the account")
		}
		return nil, status.Errorf(status.Internal, "issue getting IPs from store: %s", result.Error)
	}

	// Convert the JSON strings to net.IP objects
	ips := make([]net.IP, len(ipJSONStrings))
	for i, ipJSON := range ipJSONStrings {
		var ip net.IP
		if err := json.Unmarshal([]byte(ipJSON), &ip); err != nil {
			return nil, status.Errorf(status.Internal, "issue parsing IP JSON from store")
		}
		ips[i] = ip
	}

	return ips, nil
}

func (s *SqlStore) GetPeerLabelsInAccount(ctx context.Context, lockStrength LockingStrength, accountID string) ([]string, error) {
	var labels []string
	result := s.db.Clauses(clause.Locking{Strength: string(lockStrength)}).Model(&nbpeer.Peer{}).
		Where("account_id = ?", accountID).
		Pluck("dns_label", &labels)

	if result.Error != nil {
		if errors.Is(result.Error, gorm.ErrRecordNotFound) {
			return nil, status.Errorf(status.NotFound, "no peers found for the account")
		}
		log.WithContext(ctx).Errorf("error when getting dns labels from the store: %s", result.Error)
		return nil, status.Errorf(status.Internal, "issue getting dns labels from store: %s", result.Error)
	}

	return labels, nil
}

func (s *SqlStore) GetAccountNetwork(ctx context.Context, lockStrength LockingStrength, accountID string) (*Network, error) {
	var accountNetwork AccountNetwork
	if err := s.db.Model(&Account{}).Where(idQueryCondition, accountID).First(&accountNetwork).Error; err != nil {
		if errors.Is(err, gorm.ErrRecordNotFound) {
			return nil, status.NewAccountNotFoundError(accountID)
		}
		return nil, status.Errorf(status.Internal, "issue getting network from store: %s", err)
	}
	return accountNetwork.Network, nil
}

func (s *SqlStore) GetPeerByPeerPubKey(ctx context.Context, lockStrength LockingStrength, peerKey string) (*nbpeer.Peer, error) {
	var peer nbpeer.Peer
	result := s.db.Clauses(clause.Locking{Strength: string(lockStrength)}).First(&peer, keyQueryCondition, peerKey)
	if result.Error != nil {
		if errors.Is(result.Error, gorm.ErrRecordNotFound) {
			return nil, status.Errorf(status.NotFound, "peer not found")
		}
		return nil, status.Errorf(status.Internal, "issue getting peer from store: %s", result.Error)
	}

	return &peer, nil
}

func (s *SqlStore) GetAccountSettings(ctx context.Context, lockStrength LockingStrength, accountID string) (*Settings, error) {
	var accountSettings AccountSettings
	if err := s.db.Clauses(clause.Locking{Strength: string(lockStrength)}).Model(&Account{}).Where(idQueryCondition, accountID).First(&accountSettings).Error; err != nil {
		if errors.Is(err, gorm.ErrRecordNotFound) {
			return nil, status.Errorf(status.NotFound, "settings not found")
		}
		return nil, status.Errorf(status.Internal, "issue getting settings from store: %s", err)
	}
	return accountSettings.Settings, nil
}

// SaveUserLastLogin stores the last login time for a user in DB.
func (s *SqlStore) SaveUserLastLogin(ctx context.Context, accountID, userID string, lastLogin time.Time) error {
	var user User
	result := s.db.First(&user, accountAndIDQueryCondition, accountID, userID)
	if result.Error != nil {
		if errors.Is(result.Error, gorm.ErrRecordNotFound) {
			return status.NewUserNotFoundError(userID)
		}

		return status.NewGetUserFromStoreError()
	}
	user.LastLogin = lastLogin

	return s.db.Save(&user).Error
}

func (s *SqlStore) GetPostureCheckByChecksDefinition(accountID string, checks *posture.ChecksDefinition) (*posture.Checks, error) {
	definitionJSON, err := json.Marshal(checks)
	if err != nil {
		return nil, err
	}

	var postureCheck posture.Checks
	err = s.db.Where("account_id = ? AND checks = ?", accountID, string(definitionJSON)).First(&postureCheck).Error
	if err != nil {
		return nil, err
	}

	return &postureCheck, nil
}

// Close closes the underlying DB connection
func (s *SqlStore) Close(_ context.Context) error {
	sql, err := s.db.DB()
	if err != nil {
		return fmt.Errorf("get db: %w", err)
	}
	return sql.Close()
}

// GetStoreEngine returns underlying store engine
func (s *SqlStore) GetStoreEngine() StoreEngine {
	return s.storeEngine
}

// NewSqliteStore creates a new SQLite store.
func NewSqliteStore(ctx context.Context, dataDir string, metrics telemetry.AppMetrics) (*SqlStore, error) {
	storeStr := fmt.Sprintf("%s?cache=shared", storeSqliteFileName)
	if runtime.GOOS == "windows" {
		// Vo avoid `The process cannot access the file because it is being used by another process` on Windows
		storeStr = storeSqliteFileName
	}

	file := filepath.Join(dataDir, storeStr)
	db, err := gorm.Open(sqlite.Open(file), getGormConfig())
	if err != nil {
		return nil, err
	}

	return NewSqlStore(ctx, db, SqliteStoreEngine, metrics)
}

// NewPostgresqlStore creates a new Postgres store.
func NewPostgresqlStore(ctx context.Context, dsn string, metrics telemetry.AppMetrics) (*SqlStore, error) {
	db, err := gorm.Open(postgres.Open(dsn), getGormConfig())
	if err != nil {
		return nil, err
	}

	return NewSqlStore(ctx, db, PostgresStoreEngine, metrics)
}

func getGormConfig() *gorm.Config {
	return &gorm.Config{
		Logger:          logger.Default.LogMode(logger.Silent),
		CreateBatchSize: 400,
		PrepareStmt:     true,
	}
}

// newPostgresStore initializes a new Postgres store.
func newPostgresStore(ctx context.Context, metrics telemetry.AppMetrics) (Store, error) {
	dsn, ok := os.LookupEnv(postgresDsnEnv)
	if !ok {
		return nil, fmt.Errorf("%s is not set", postgresDsnEnv)
	}
	return NewPostgresqlStore(ctx, dsn, metrics)
}

// NewSqliteStoreFromFileStore restores a store from FileStore and stores SQLite DB in the file located in datadir.
func NewSqliteStoreFromFileStore(ctx context.Context, fileStore *FileStore, dataDir string, metrics telemetry.AppMetrics) (*SqlStore, error) {
	store, err := NewSqliteStore(ctx, dataDir, metrics)
	if err != nil {
		return nil, err
	}

	err = store.SaveInstallationID(ctx, fileStore.InstallationID)
	if err != nil {
		return nil, err
	}

	for _, account := range fileStore.GetAllAccounts(ctx) {
		err := store.SaveAccount(ctx, account)
		if err != nil {
			return nil, err
		}
	}

	return store, nil
}

// NewPostgresqlStoreFromSqlStore restores a store from SqlStore and stores Postgres DB.
func NewPostgresqlStoreFromSqlStore(ctx context.Context, sqliteStore *SqlStore, dsn string, metrics telemetry.AppMetrics) (*SqlStore, error) {
	store, err := NewPostgresqlStore(ctx, dsn, metrics)
	if err != nil {
		return nil, err
	}

	err = store.SaveInstallationID(ctx, sqliteStore.GetInstallationID())
	if err != nil {
		return nil, err
	}

	for _, account := range sqliteStore.GetAllAccounts(ctx) {
		err := store.SaveAccount(ctx, account)
		if err != nil {
			return nil, err
		}
	}

	return store, nil
}

func (s *SqlStore) GetSetupKeyBySecret(ctx context.Context, lockStrength LockingStrength, key string) (*SetupKey, error) {
	var setupKey SetupKey
	result := s.db.Clauses(clause.Locking{Strength: string(lockStrength)}).
		First(&setupKey, keyQueryCondition, key)
	if result.Error != nil {
		if errors.Is(result.Error, gorm.ErrRecordNotFound) {
			return nil, status.Errorf(status.NotFound, "setup key not found")
		}
		return nil, status.NewSetupKeyNotFoundError(result.Error)
	}
	return &setupKey, nil
}

func (s *SqlStore) IncrementSetupKeyUsage(ctx context.Context, setupKeyID string) error {
	result := s.db.Model(&SetupKey{}).
		Where(idQueryCondition, setupKeyID).
		Updates(map[string]interface{}{
			"used_times": gorm.Expr("used_times + 1"),
			"last_used":  time.Now(),
		})

	if result.Error != nil {
		return status.Errorf(status.Internal, "issue incrementing setup key usage count: %s", result.Error)
	}

	if result.RowsAffected == 0 {
		return status.Errorf(status.NotFound, "setup key not found")
	}

	return nil
}

func (s *SqlStore) AddPeerToAllGroup(ctx context.Context, accountID string, peerID string) error {
	var group nbgroup.Group
	result := s.db.Where("account_id = ? AND name = ?", accountID, "All").First(&group)
	if result.Error != nil {
		if errors.Is(result.Error, gorm.ErrRecordNotFound) {
			return status.Errorf(status.NotFound, "group 'All' not found for account")
		}
		return status.Errorf(status.Internal, "issue finding group 'All': %s", result.Error)
	}

	for _, existingPeerID := range group.Peers {
		if existingPeerID == peerID {
			return nil
		}
	}

	group.Peers = append(group.Peers, peerID)

	if err := s.db.Save(&group).Error; err != nil {
		return status.Errorf(status.Internal, "issue updating group 'All': %s", err)
	}

	return nil
}

func (s *SqlStore) AddPeerToGroup(ctx context.Context, accountId string, peerId string, groupID string) error {
	var group nbgroup.Group
	result := s.db.Where(accountAndIDQueryCondition, accountId, groupID).First(&group)
	if result.Error != nil {
		if errors.Is(result.Error, gorm.ErrRecordNotFound) {
			return status.Errorf(status.NotFound, "group not found for account")
		}

		return status.Errorf(status.Internal, "issue finding group: %s", result.Error)
	}

	for _, existingPeerID := range group.Peers {
		if existingPeerID == peerId {
			return nil
		}
	}

	group.Peers = append(group.Peers, peerId)

	if err := s.db.Save(&group).Error; err != nil {
		return status.Errorf(status.Internal, "issue updating group: %s", err)
	}

	return nil
}

// GetUserPeers retrieves peers for a user.
func (s *SqlStore) GetUserPeers(ctx context.Context, lockStrength LockingStrength, accountID, userID string) ([]*nbpeer.Peer, error) {
	return getRecords[*nbpeer.Peer](s.db.Where("user_id = ?", userID), lockStrength, accountID)
}

func (s *SqlStore) AddPeerToAccount(ctx context.Context, peer *nbpeer.Peer) error {
	if err := s.db.Create(peer).Error; err != nil {
		return status.Errorf(status.Internal, "issue adding peer to account: %s", err)
	}

	return nil
}

func (s *SqlStore) IncrementNetworkSerial(ctx context.Context, accountId string) error {
	result := s.db.Model(&Account{}).Where(idQueryCondition, accountId).Update("network_serial", gorm.Expr("network_serial + 1"))
	if result.Error != nil {
		return status.Errorf(status.Internal, "issue incrementing network serial count: %s", result.Error)
	}
	return nil
}

func (s *SqlStore) ExecuteInTransaction(ctx context.Context, operation func(store Store) error) error {
	tx := s.db.Begin()
	if tx.Error != nil {
		return tx.Error
	}
	repo := s.withTx(tx)
	err := operation(repo)
	if err != nil {
		tx.Rollback()
		return err
	}
	return tx.Commit().Error
}

func (s *SqlStore) withTx(tx *gorm.DB) Store {
	return &SqlStore{
		db: tx,
	}
}

func (s *SqlStore) GetDB() *gorm.DB {
	return s.db
}

func (s *SqlStore) GetAccountDNSSettings(ctx context.Context, lockStrength LockingStrength, accountID string) (*DNSSettings, error) {
	var accountDNSSettings AccountDNSSettings
	result := s.db.Clauses(clause.Locking{Strength: string(lockStrength)}).Model(&Account{}).
		First(&accountDNSSettings, idQueryCondition, accountID)
	if result.Error != nil {
		if errors.Is(result.Error, gorm.ErrRecordNotFound) {
			return nil, status.Errorf(status.NotFound, "dns settings not found")
		}
		return nil, status.Errorf(status.Internal, "failed to get dns settings from store: %v", result.Error)
	}
	return &accountDNSSettings.DNSSettings, nil
}

// AccountExists checks whether an account exists by the given ID.
func (s *SqlStore) AccountExists(ctx context.Context, lockStrength LockingStrength, id string) (bool, error) {
	var accountID string
	result := s.db.Clauses(clause.Locking{Strength: string(lockStrength)}).Model(&Account{}).
		Select("id").First(&accountID, idQueryCondition, id)
	if result.Error != nil {
		if errors.Is(result.Error, gorm.ErrRecordNotFound) {
			return false, nil
		}
		return false, result.Error
	}

	return accountID != "", nil
}

// GetAccountDomainAndCategory retrieves the Domain and DomainCategory fields for an account based on the given accountID.
func (s *SqlStore) GetAccountDomainAndCategory(ctx context.Context, lockStrength LockingStrength, accountID string) (string, string, error) {
	var account Account
	result := s.db.Clauses(clause.Locking{Strength: string(lockStrength)}).Model(&Account{}).Select("domain", "domain_category").
		Where(idQueryCondition, accountID).First(&account)
	if result.Error != nil {
		if errors.Is(result.Error, gorm.ErrRecordNotFound) {
			return "", "", status.Errorf(status.NotFound, "account not found")
		}
		return "", "", status.Errorf(status.Internal, "failed to get domain category from store: %v", result.Error)
	}

	return account.Domain, account.DomainCategory, nil
}

// GetGroupByID retrieves a group by ID and account ID.
func (s *SqlStore) GetGroupByID(ctx context.Context, lockStrength LockingStrength, groupID, accountID string) (*nbgroup.Group, error) {
	return getRecordByID[nbgroup.Group](s.db.Preload(clause.Associations), lockStrength, groupID, accountID)
}

// GetGroupByName retrieves a group by name and account ID.
func (s *SqlStore) GetGroupByName(ctx context.Context, lockStrength LockingStrength, groupName, accountID string) (*nbgroup.Group, error) {
	var group nbgroup.Group

	// TODO: This fix is accepted for now, but if we need to handle this more frequently
	// we may need to reconsider changing the types.
	query := s.db.Clauses(clause.Locking{Strength: string(lockStrength)}).Preload(clause.Associations)
	if s.storeEngine == PostgresStoreEngine {
		query = query.Order("json_array_length(peers::json) DESC")
	} else {
		query = query.Order("json_array_length(peers) DESC")
	}

	result := query.First(&group, "name = ? and account_id = ?", groupName, accountID)
	if err := result.Error; err != nil {
		if errors.Is(result.Error, gorm.ErrRecordNotFound) {
			return nil, status.Errorf(status.NotFound, "group not found")
		}
		return nil, status.Errorf(status.Internal, "failed to get group from store: %s", result.Error)
	}
	return &group, nil
}

// SaveGroup saves a group to the store.
func (s *SqlStore) SaveGroup(ctx context.Context, lockStrength LockingStrength, group *nbgroup.Group) error {
	result := s.db.Clauses(clause.Locking{Strength: string(lockStrength)}).Save(group)
	if result.Error != nil {
		return status.Errorf(status.Internal, "failed to save group to store: %v", result.Error)
	}
	return nil
}

// GetAccountPolicies retrieves policies for an account.
func (s *SqlStore) GetAccountPolicies(ctx context.Context, lockStrength LockingStrength, accountID string) ([]*Policy, error) {
	return getRecords[*Policy](s.db.Preload(clause.Associations), lockStrength, accountID)
}

// GetPolicyByID retrieves a policy by its ID and account ID.
func (s *SqlStore) GetPolicyByID(ctx context.Context, lockStrength LockingStrength, policyID string, accountID string) (*Policy, error) {
	return getRecordByID[Policy](s.db.Preload(clause.Associations), lockStrength, policyID, accountID)
}

// GetAccountPostureChecks retrieves posture checks for an account.
func (s *SqlStore) GetAccountPostureChecks(ctx context.Context, lockStrength LockingStrength, accountID string) ([]*posture.Checks, error) {
	return getRecords[*posture.Checks](s.db, lockStrength, accountID)
}

// GetPostureChecksByID retrieves posture checks by their ID and account ID.
func (s *SqlStore) GetPostureChecksByID(ctx context.Context, lockStrength LockingStrength, postureCheckID string, accountID string) (*posture.Checks, error) {
	return getRecordByID[posture.Checks](s.db, lockStrength, postureCheckID, accountID)
}

// GetAccountRoutes retrieves network routes for an account.
func (s *SqlStore) GetAccountRoutes(ctx context.Context, lockStrength LockingStrength, accountID string) ([]*route.Route, error) {
	return getRecords[*route.Route](s.db, lockStrength, accountID)
}

// GetRouteByID retrieves a route by its ID and account ID.
func (s *SqlStore) GetRouteByID(ctx context.Context, lockStrength LockingStrength, routeID string, accountID string) (*route.Route, error) {
	return getRecordByID[route.Route](s.db, lockStrength, routeID, accountID)
}

// GetAccountSetupKeys retrieves setup keys for an account.
func (s *SqlStore) GetAccountSetupKeys(ctx context.Context, lockStrength LockingStrength, accountID string) ([]*SetupKey, error) {
<<<<<<< HEAD
	var setupKeys []*SetupKey
	result := s.db.WithContext(ctx).Clauses(clause.Locking{Strength: string(lockStrength)}).
		Find(&setupKeys, accountIDCondition, accountID)
	if err := result.Error; err != nil {
		log.WithContext(ctx).Errorf("failed to get setup keys from the store: %s", err)
		return nil, status.Errorf(status.Internal, "failed to get setup keys from store")
	}

	return setupKeys, nil
}

// GetSetupKeyByID retrieves a setup key by its ID and account ID.
func (s *SqlStore) GetSetupKeyByID(ctx context.Context, lockStrength LockingStrength, accountID, setupKeyID string) (*SetupKey, error) {
	var setupKey *SetupKey
	result := s.db.WithContext(ctx).Clauses(clause.Locking{Strength: string(lockStrength)}).
		First(&setupKey, accountAndIDQueryCondition, accountID, setupKeyID)
	if err := result.Error; err != nil {
		if errors.Is(err, gorm.ErrRecordNotFound) {
			return nil, status.Errorf(status.NotFound, "setup key not found")
		}
		log.WithContext(ctx).Errorf("failed to get setup key from the store: %s", err)
		return nil, status.Errorf(status.Internal, "failed to get setup key from store")
	}

	return setupKey, nil
}

// SaveSetupKey saves a setup key to the database.
func (s *SqlStore) SaveSetupKey(ctx context.Context, lockStrength LockingStrength, setupKey *SetupKey) error {
	result := s.db.WithContext(ctx).Session(&gorm.Session{FullSaveAssociations: true}).
		Clauses(clause.Locking{Strength: string(lockStrength)}).Save(setupKey)
	if result.Error != nil {
		log.WithContext(ctx).Errorf("failed to save setup key to store: %s", result.Error)
		return status.Errorf(status.Internal, "failed to save setup key to store")
	}

	return nil
}

// DeleteSetupKey deletes a setup key from the database.
func (s *SqlStore) DeleteSetupKey(ctx context.Context, lockStrength LockingStrength, accountID, keyID string) error {
	result := s.db.WithContext(ctx).Clauses(clause.Locking{Strength: string(lockStrength)}).
		Delete(&SetupKey{}, accountAndIDQueryCondition, accountID, keyID)
	if result.Error != nil {
		log.WithContext(ctx).Errorf("failed to delete setup key from store: %s", result.Error)
		return status.Errorf(status.Internal, "failed to delete setup key from store")
	}

	if result.RowsAffected == 0 {
		return status.Errorf(status.NotFound, "setup key not found")
	}

	return nil
=======
	return getRecords[*SetupKey](s.db, lockStrength, accountID)
}

// GetSetupKeyByID retrieves a setup key by its ID and account ID.
func (s *SqlStore) GetSetupKeyByID(ctx context.Context, lockStrength LockingStrength, setupKeyID string, accountID string) (*SetupKey, error) {
	return getRecordByID[SetupKey](s.db, lockStrength, setupKeyID, accountID)
>>>>>>> 669904cd
}

// GetAccountNameServerGroups retrieves name server groups for an account.
func (s *SqlStore) GetAccountNameServerGroups(ctx context.Context, lockStrength LockingStrength, accountID string) ([]*nbdns.NameServerGroup, error) {
	return getRecords[*nbdns.NameServerGroup](s.db, lockStrength, accountID)
}

// GetNameServerGroupByID retrieves a name server group by its ID and account ID.
func (s *SqlStore) GetNameServerGroupByID(ctx context.Context, lockStrength LockingStrength, nsGroupID string, accountID string) (*nbdns.NameServerGroup, error) {
	return getRecordByID[nbdns.NameServerGroup](s.db, lockStrength, nsGroupID, accountID)
}

<<<<<<< HEAD
=======
func (s *SqlStore) DeleteSetupKey(ctx context.Context, accountID, keyID string) error {
	return deleteRecordByID[SetupKey](s.db, LockingStrengthUpdate, keyID, accountID)
}

>>>>>>> 669904cd
// getRecords retrieves records from the database based on the account ID.
func getRecords[T any](db *gorm.DB, lockStrength LockingStrength, accountID string) ([]T, error) {
	var record []T

	result := db.Clauses(clause.Locking{Strength: string(lockStrength)}).Find(&record, accountIDCondition, accountID)
	if err := result.Error; err != nil {
		parts := strings.Split(fmt.Sprintf("%T", record), ".")
		recordType := parts[len(parts)-1]

		return nil, status.Errorf(status.Internal, "failed to get account %ss from store: %v", recordType, err)
	}

	return record, nil
}

// getRecordByID retrieves a record by its ID and account ID from the database.
func getRecordByID[T any](db *gorm.DB, lockStrength LockingStrength, recordID, accountID string) (*T, error) {
	var record T

	result := db.Clauses(clause.Locking{Strength: string(lockStrength)}).
		First(&record, accountAndIDQueryCondition, accountID, recordID)
	if err := result.Error; err != nil {
		parts := strings.Split(fmt.Sprintf("%T", record), ".")
		recordType := parts[len(parts)-1]

		if errors.Is(result.Error, gorm.ErrRecordNotFound) {
			return nil, status.Errorf(status.NotFound, "%s not found", recordType)
		}
		return nil, status.Errorf(status.Internal, "failed to get %s from store: %v", recordType, err)
	}
	return &record, nil
}<|MERGE_RESOLUTION|>--- conflicted
+++ resolved
@@ -568,29 +568,15 @@
 	return users, nil
 }
 
-<<<<<<< HEAD
 func (s *SqlStore) GetAccountGroups(ctx context.Context, lockStrength LockingStrength, accountID string) ([]*nbgroup.Group, error) {
-	startTime := time.Now()
-
-=======
-func (s *SqlStore) GetAccountGroups(ctx context.Context, accountID string) ([]*nbgroup.Group, error) {
->>>>>>> 669904cd
 	var groups []*nbgroup.Group
 	result := s.db.WithContext(ctx).Clauses(clause.Locking{Strength: string(lockStrength)}).Find(&groups, accountIDCondition, accountID)
 	if result.Error != nil {
 		if errors.Is(result.Error, gorm.ErrRecordNotFound) {
 			return nil, status.Errorf(status.NotFound, "accountID not found: index lookup failed")
 		}
-<<<<<<< HEAD
-		if errors.Is(result.Error, context.Canceled) {
-			return nil, status.NewStoreContextCanceledError(time.Since(startTime))
-		}
 		log.WithContext(ctx).Errorf("failed to get account groups from the store: %s", result.Error)
 		return nil, status.Errorf(status.Internal, "failed to get account groups from the store")
-=======
-		log.WithContext(ctx).Errorf("error when getting groups from the store: %s", result.Error)
-		return nil, status.Errorf(status.Internal, "issue getting groups from store")
->>>>>>> 669904cd
 	}
 
 	return groups, nil
@@ -1234,7 +1220,6 @@
 
 // GetAccountSetupKeys retrieves setup keys for an account.
 func (s *SqlStore) GetAccountSetupKeys(ctx context.Context, lockStrength LockingStrength, accountID string) ([]*SetupKey, error) {
-<<<<<<< HEAD
 	var setupKeys []*SetupKey
 	result := s.db.WithContext(ctx).Clauses(clause.Locking{Strength: string(lockStrength)}).
 		Find(&setupKeys, accountIDCondition, accountID)
@@ -1288,14 +1273,6 @@
 	}
 
 	return nil
-=======
-	return getRecords[*SetupKey](s.db, lockStrength, accountID)
-}
-
-// GetSetupKeyByID retrieves a setup key by its ID and account ID.
-func (s *SqlStore) GetSetupKeyByID(ctx context.Context, lockStrength LockingStrength, setupKeyID string, accountID string) (*SetupKey, error) {
-	return getRecordByID[SetupKey](s.db, lockStrength, setupKeyID, accountID)
->>>>>>> 669904cd
 }
 
 // GetAccountNameServerGroups retrieves name server groups for an account.
@@ -1308,13 +1285,6 @@
 	return getRecordByID[nbdns.NameServerGroup](s.db, lockStrength, nsGroupID, accountID)
 }
 
-<<<<<<< HEAD
-=======
-func (s *SqlStore) DeleteSetupKey(ctx context.Context, accountID, keyID string) error {
-	return deleteRecordByID[SetupKey](s.db, LockingStrengthUpdate, keyID, accountID)
-}
-
->>>>>>> 669904cd
 // getRecords retrieves records from the database based on the account ID.
 func getRecords[T any](db *gorm.DB, lockStrength LockingStrength, accountID string) ([]T, error) {
 	var record []T
