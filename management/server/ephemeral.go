package server

import (
	"context"
	"sync"
	"time"

	log "github.com/sirupsen/logrus"

	"github.com/netbirdio/netbird/management/server/activity"
	nbpeer "github.com/netbirdio/netbird/management/server/peer"
	"github.com/netbirdio/netbird/management/server/store"
	"github.com/netbirdio/netbird/management/server/types"
)

const (
	ephemeralLifeTime = 10 * time.Minute
)

var (
	timeNow = time.Now
)

type ephemeralPeer struct {
<<<<<<< HEAD
	id        string
	accountID string
	deadline  time.Time
	next      *ephemeralPeer
=======
	id       string
	account  *types.Account
	deadline time.Time
	next     *ephemeralPeer
>>>>>>> 409003b4
}

// todo: consider to remove peer from ephemeral list when the peer has been deleted via API. If we do not do it
// in worst case we will get invalid error message in this manager.

// EphemeralManager keep a list of ephemeral peers. After ephemeralLifeTime inactivity the peer will be deleted
// automatically. Inactivity means the peer disconnected from the Management server.
type EphemeralManager struct {
	store          store.Store
	accountManager AccountManager

	headPeer  *ephemeralPeer
	tailPeer  *ephemeralPeer
	peersLock sync.Mutex
	timer     *time.Timer
}

// NewEphemeralManager instantiate new EphemeralManager
func NewEphemeralManager(store store.Store, accountManager AccountManager) *EphemeralManager {
	return &EphemeralManager{
		store:          store,
		accountManager: accountManager,
	}
}

// LoadInitialPeers load from the database the ephemeral type of peers and schedule a cleanup procedure to the head
// of the linked list (to the most deprecated peer). At the end of cleanup it schedules the next cleanup to the new
// head.
func (e *EphemeralManager) LoadInitialPeers(ctx context.Context) {
	e.peersLock.Lock()
	defer e.peersLock.Unlock()

	e.loadEphemeralPeers(ctx)
	if e.headPeer != nil {
		e.timer = time.AfterFunc(ephemeralLifeTime, func() {
			e.cleanup(ctx)
		})
	}
}

// Stop timer
func (e *EphemeralManager) Stop() {
	e.peersLock.Lock()
	defer e.peersLock.Unlock()

	if e.timer != nil {
		e.timer.Stop()
	}
}

// OnPeerConnected remove the peer from the linked list of ephemeral peers. Because it has been called when the peer
// is active the manager will not delete it while it is active.
func (e *EphemeralManager) OnPeerConnected(ctx context.Context, peer *nbpeer.Peer) {
	if !peer.Ephemeral {
		return
	}

	log.WithContext(ctx).Tracef("remove peer from ephemeral list: %s", peer.ID)

	e.peersLock.Lock()
	defer e.peersLock.Unlock()

	e.removePeer(peer.ID)

	// stop the unnecessary timer
	if e.headPeer == nil && e.timer != nil {
		e.timer.Stop()
		e.timer = nil
	}
}

// OnPeerDisconnected add the peer to the linked list of ephemeral peers. Because of the peer
// is inactive it will be deleted after the ephemeralLifeTime period.
func (e *EphemeralManager) OnPeerDisconnected(ctx context.Context, peer *nbpeer.Peer) {
	if !peer.Ephemeral {
		return
	}

	log.WithContext(ctx).Tracef("add peer to ephemeral list: %s", peer.ID)

	e.peersLock.Lock()
	defer e.peersLock.Unlock()

	if e.isPeerOnList(peer.ID) {
		return
	}

	e.addPeer(peer.AccountID, peer.ID, newDeadLine())
	if e.timer == nil {
		e.timer = time.AfterFunc(e.headPeer.deadline.Sub(timeNow()), func() {
			e.cleanup(ctx)
		})
	}
}

func (e *EphemeralManager) loadEphemeralPeers(ctx context.Context) {
	peers, err := e.store.GetAllEphemeralPeers(ctx, LockingStrengthShare)
	if err != nil {
		log.WithContext(ctx).Debugf("failed to load ephemeral peers: %s", err)
		return
	}

	t := newDeadLine()
	for _, p := range peers {
		e.addPeer(p.AccountID, p.ID, t)
	}

	log.WithContext(ctx).Debugf("loaded ephemeral peer(s): %d", len(peers))
}

func (e *EphemeralManager) cleanup(ctx context.Context) {
	log.Tracef("on ephemeral cleanup")
	deletePeers := make(map[string]*ephemeralPeer)

	e.peersLock.Lock()
	now := timeNow()
	for p := e.headPeer; p != nil; p = p.next {
		if now.Before(p.deadline) {
			break
		}

		deletePeers[p.id] = p
		e.headPeer = p.next
		if p.next == nil {
			e.tailPeer = nil
		}
	}

	if e.headPeer != nil {
		e.timer = time.AfterFunc(e.headPeer.deadline.Sub(timeNow()), func() {
			e.cleanup(ctx)
		})
	} else {
		e.timer = nil
	}

	e.peersLock.Unlock()

	for id, p := range deletePeers {
		log.WithContext(ctx).Debugf("delete ephemeral peer: %s", id)
		err := e.accountManager.DeletePeer(ctx, p.accountID, id, activity.SystemInitiator)
		if err != nil {
			log.WithContext(ctx).Errorf("failed to delete ephemeral peer: %s", err)
		}
	}
}

<<<<<<< HEAD
func (e *EphemeralManager) addPeer(accountID string, peerID string, deadline time.Time) {
=======
func (e *EphemeralManager) addPeer(id string, account *types.Account, deadline time.Time) {
>>>>>>> 409003b4
	ep := &ephemeralPeer{
		id:        peerID,
		accountID: accountID,
		deadline:  deadline,
	}

	if e.headPeer == nil {
		e.headPeer = ep
	}
	if e.tailPeer != nil {
		e.tailPeer.next = ep
	}
	e.tailPeer = ep
}

func (e *EphemeralManager) removePeer(id string) {
	if e.headPeer == nil {
		return
	}

	if e.headPeer.id == id {
		e.headPeer = e.headPeer.next
		if e.tailPeer.id == id {
			e.tailPeer = nil
		}
		return
	}

	for p := e.headPeer; p.next != nil; p = p.next {
		if p.next.id == id {
			// if we remove the last element from the chain then set the last-1 as tail
			if e.tailPeer.id == id {
				e.tailPeer = p
			}
			p.next = p.next.next
			return
		}
	}
}

func (e *EphemeralManager) isPeerOnList(id string) bool {
	for p := e.headPeer; p != nil; p = p.next {
		if p.id == id {
			return true
		}
	}
	return false
}

func newDeadLine() time.Time {
	return timeNow().Add(ephemeralLifeTime)
}<|MERGE_RESOLUTION|>--- conflicted
+++ resolved
@@ -22,17 +22,10 @@
 )
 
 type ephemeralPeer struct {
-<<<<<<< HEAD
 	id        string
 	accountID string
 	deadline  time.Time
 	next      *ephemeralPeer
-=======
-	id       string
-	account  *types.Account
-	deadline time.Time
-	next     *ephemeralPeer
->>>>>>> 409003b4
 }
 
 // todo: consider to remove peer from ephemeral list when the peer has been deleted via API. If we do not do it
@@ -180,11 +173,7 @@
 	}
 }
 
-<<<<<<< HEAD
 func (e *EphemeralManager) addPeer(accountID string, peerID string, deadline time.Time) {
-=======
-func (e *EphemeralManager) addPeer(id string, account *types.Account, deadline time.Time) {
->>>>>>> 409003b4
 	ep := &ephemeralPeer{
 		id:        peerID,
 		accountID: accountID,
