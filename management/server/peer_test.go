--- conflicted
+++ resolved
@@ -2147,12 +2147,9 @@
 }
 
 func Test_AddPeer(t *testing.T) {
-<<<<<<< HEAD
 	t.Setenv("NETBIRD_STORE_ENGINE", string(types.PostgresStoreEngine))
 	t.Setenv("NB_GET_ACCOUNT_BUFFER_INTERVAL", "300ms")
 	t.Setenv("NB_PEER_UPDATE_BUFFER_INTERVAL", "300ms")
-=======
->>>>>>> b329397d
 	manager, err := createManager(t)
 	if err != nil {
 		t.Fatal(err)
