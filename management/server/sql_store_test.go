package server

import (
	"context"
	"crypto/sha256"
	b64 "encoding/base64"
	"fmt"
	"math/rand"
	"net"
	"net/netip"
	"os"
	"runtime"
	"testing"
	"time"

	"github.com/google/uuid"
	nbdns "github.com/netbirdio/netbird/dns"
	nbgroup "github.com/netbirdio/netbird/management/server/group"
	"github.com/netbirdio/netbird/management/server/posture"
	"github.com/stretchr/testify/assert"
	"github.com/stretchr/testify/require"

	route2 "github.com/netbirdio/netbird/route"

	"github.com/netbirdio/netbird/management/server/status"

	nbpeer "github.com/netbirdio/netbird/management/server/peer"
)

func TestSqlite_NewStore(t *testing.T) {
	if runtime.GOOS == "windows" {
		t.Skip("The SQLite store is not properly supported by Windows yet")
	}

	t.Setenv("NETBIRD_STORE_ENGINE", string(SqliteStoreEngine))
	store, cleanUp, err := NewTestStoreFromSQL(context.Background(), "", t.TempDir())
	t.Cleanup(cleanUp)
	assert.NoError(t, err)

	if len(store.GetAllAccounts(context.Background())) != 0 {
		t.Errorf("expected to create a new empty Accounts map when creating a new FileStore")
	}
}

func TestSqlite_SaveAccount_Large(t *testing.T) {
	if (os.Getenv("CI") == "true" && runtime.GOOS == "darwin") || runtime.GOOS == "windows" {
		t.Skip("skip CI tests on darwin and windows")
	}

	t.Run("SQLite", func(t *testing.T) {
		t.Setenv("NETBIRD_STORE_ENGINE", string(SqliteStoreEngine))
		store, cleanUp, err := NewTestStoreFromSQL(context.Background(), "", t.TempDir())
		t.Cleanup(cleanUp)
		assert.NoError(t, err)
		runLargeTest(t, store)
	})

	// create store outside to have a better time counter for the test
	t.Setenv("NETBIRD_STORE_ENGINE", string(SqliteStoreEngine))
	store, cleanUp, err := NewTestStoreFromSQL(context.Background(), "", t.TempDir())
	t.Cleanup(cleanUp)
	assert.NoError(t, err)
	t.Run("PostgreSQL", func(t *testing.T) {
		runLargeTest(t, store)
	})
}

func runLargeTest(t *testing.T, store Store) {
	t.Helper()

	account := newAccountWithId(context.Background(), "account_id", "testuser", "")
	groupALL, err := account.GetGroupAll()
	if err != nil {
		t.Fatal(err)
	}
	setupKey, _ := GenerateDefaultSetupKey()
	account.SetupKeys[setupKey.Key] = setupKey
	const numPerAccount = 6000
	for n := 0; n < numPerAccount; n++ {
		netIP := randomIPv4()
		peerID := fmt.Sprintf("%s-peer-%d", account.Id, n)

		peer := &nbpeer.Peer{
			ID:         peerID,
			Key:        peerID,
			IP:         netIP,
			Name:       peerID,
			DNSLabel:   peerID,
			UserID:     userID,
			Status:     &nbpeer.PeerStatus{Connected: false, LastSeen: time.Now()},
			SSHEnabled: false,
		}
		account.Peers[peerID] = peer
		group, _ := account.GetGroupAll()
		group.Peers = append(group.Peers, peerID)
		user := &User{
			Id:        fmt.Sprintf("%s-user-%d", account.Id, n),
			AccountID: account.Id,
		}
		account.Users[user.Id] = user
		route := &route2.Route{
			ID:          route2.ID(fmt.Sprintf("network-id-%d", n)),
			Description: "base route",
			NetID:       route2.NetID(fmt.Sprintf("network-id-%d", n)),
			Network:     netip.MustParsePrefix(netIP.String() + "/24"),
			NetworkType: route2.IPv4Network,
			Metric:      9999,
			Masquerade:  false,
			Enabled:     true,
			Groups:      []string{groupALL.ID},
		}
		account.Routes[route.ID] = route

		group = &nbgroup.Group{
			ID:        fmt.Sprintf("group-id-%d", n),
			AccountID: account.Id,
			Name:      fmt.Sprintf("group-id-%d", n),
			Issued:    "api",
			Peers:     nil,
		}
		account.Groups[group.ID] = group

		nameserver := &nbdns.NameServerGroup{
			ID:                   fmt.Sprintf("nameserver-id-%d", n),
			AccountID:            account.Id,
			Name:                 fmt.Sprintf("nameserver-id-%d", n),
			Description:          "",
			NameServers:          []nbdns.NameServer{{IP: netip.MustParseAddr(netIP.String()), NSType: nbdns.UDPNameServerType}},
			Groups:               []string{group.ID},
			Primary:              false,
			Domains:              nil,
			Enabled:              false,
			SearchDomainsEnabled: false,
		}
		account.NameServerGroups[nameserver.ID] = nameserver

		setupKey, _ := GenerateDefaultSetupKey()
		account.SetupKeys[setupKey.Key] = setupKey
	}

	err = store.SaveAccount(context.Background(), account)
	require.NoError(t, err)

	if len(store.GetAllAccounts(context.Background())) != 1 {
		t.Errorf("expecting 1 Accounts to be stored after SaveAccount()")
	}

	a, err := store.GetAccount(context.Background(), account.Id)
	if a == nil {
		t.Errorf("expecting Account to be stored after SaveAccount(): %v", err)
	}

	if a != nil && len(a.Policies) != 1 {
		t.Errorf("expecting Account to have one policy stored after SaveAccount(), got %d", len(a.Policies))
	}

	if a != nil && len(a.Policies[0].Rules) != 1 {
		t.Errorf("expecting Account to have one policy rule stored after SaveAccount(), got %d", len(a.Policies[0].Rules))
		return
	}

	if a != nil && len(a.Peers) != numPerAccount {
		t.Errorf("expecting Account to have %d peers stored after SaveAccount(), got %d",
			numPerAccount, len(a.Peers))
		return
	}

	if a != nil && len(a.Users) != numPerAccount+1 {
		t.Errorf("expecting Account to have %d users stored after SaveAccount(), got %d",
			numPerAccount+1, len(a.Users))
		return
	}

	if a != nil && len(a.Routes) != numPerAccount {
		t.Errorf("expecting Account to have %d routes stored after SaveAccount(), got %d",
			numPerAccount, len(a.Routes))
		return
	}

	if a != nil && len(a.NameServerGroups) != numPerAccount {
		t.Errorf("expecting Account to have %d NameServerGroups stored after SaveAccount(), got %d",
			numPerAccount, len(a.NameServerGroups))
		return
	}

	if a != nil && len(a.NameServerGroups) != numPerAccount {
		t.Errorf("expecting Account to have %d NameServerGroups stored after SaveAccount(), got %d",
			numPerAccount, len(a.NameServerGroups))
		return
	}

	if a != nil && len(a.SetupKeys) != numPerAccount+1 {
		t.Errorf("expecting Account to have %d SetupKeys stored after SaveAccount(), got %d",
			numPerAccount+1, len(a.SetupKeys))
		return
	}
}

func randomIPv4() net.IP {
	rand.New(rand.NewSource(time.Now().UnixNano()))
	b := make([]byte, 4)
	for i := range b {
		b[i] = byte(rand.Intn(256))
	}
	return net.IP(b)
}

func TestSqlite_SaveAccount(t *testing.T) {
	if runtime.GOOS == "windows" {
		t.Skip("The SQLite store is not properly supported by Windows yet")
	}

	t.Setenv("NETBIRD_STORE_ENGINE", string(SqliteStoreEngine))
	store, cleanUp, err := NewTestStoreFromSQL(context.Background(), "", t.TempDir())
	t.Cleanup(cleanUp)
	assert.NoError(t, err)

	account := newAccountWithId(context.Background(), "account_id", "testuser", "")
	setupKey, _ := GenerateDefaultSetupKey()
	account.SetupKeys[setupKey.Key] = setupKey
	account.Peers["testpeer"] = &nbpeer.Peer{
		Key:    "peerkey",
		IP:     net.IP{127, 0, 0, 1},
		Meta:   nbpeer.PeerSystemMeta{},
		Name:   "peer name",
		Status: &nbpeer.PeerStatus{Connected: true, LastSeen: time.Now().UTC()},
	}

	err = store.SaveAccount(context.Background(), account)
	require.NoError(t, err)

	account2 := newAccountWithId(context.Background(), "account_id2", "testuser2", "")
	setupKey, _ = GenerateDefaultSetupKey()
	account2.SetupKeys[setupKey.Key] = setupKey
	account2.Peers["testpeer2"] = &nbpeer.Peer{
		Key:    "peerkey2",
		IP:     net.IP{127, 0, 0, 2},
		Meta:   nbpeer.PeerSystemMeta{},
		Name:   "peer name 2",
		Status: &nbpeer.PeerStatus{Connected: true, LastSeen: time.Now().UTC()},
	}

	err = store.SaveAccount(context.Background(), account2)
	require.NoError(t, err)

	if len(store.GetAllAccounts(context.Background())) != 2 {
		t.Errorf("expecting 2 Accounts to be stored after SaveAccount()")
	}

	a, err := store.GetAccount(context.Background(), account.Id)
	if a == nil {
		t.Errorf("expecting Account to be stored after SaveAccount(): %v", err)
	}

	if a != nil && len(a.Policies) != 1 {
		t.Errorf("expecting Account to have one policy stored after SaveAccount(), got %d", len(a.Policies))
	}

	if a != nil && len(a.Policies[0].Rules) != 1 {
		t.Errorf("expecting Account to have one policy rule stored after SaveAccount(), got %d", len(a.Policies[0].Rules))
		return
	}

	if a, err := store.GetAccountByPeerPubKey(context.Background(), "peerkey"); a == nil {
		t.Errorf("expecting PeerKeyID2AccountID index updated after SaveAccount(): %v", err)
	}

	if a, err := store.GetAccountByUser(context.Background(), "testuser"); a == nil {
		t.Errorf("expecting UserID2AccountID index updated after SaveAccount(): %v", err)
	}

	if a, err := store.GetAccountByPeerID(context.Background(), "testpeer"); a == nil {
		t.Errorf("expecting PeerID2AccountID index updated after SaveAccount(): %v", err)
	}

	if a, err := store.GetAccountBySetupKey(context.Background(), setupKey.Key); a == nil {
		t.Errorf("expecting SetupKeyID2AccountID index updated after SaveAccount(): %v", err)
	}
}

func TestSqlite_DeleteAccount(t *testing.T) {
	if runtime.GOOS == "windows" {
		t.Skip("The SQLite store is not properly supported by Windows yet")
	}

	t.Setenv("NETBIRD_STORE_ENGINE", string(SqliteStoreEngine))
	store, cleanUp, err := NewTestStoreFromSQL(context.Background(), "", t.TempDir())
	t.Cleanup(cleanUp)
	assert.NoError(t, err)

	testUserID := "testuser"
	user := NewAdminUser(testUserID)
	user.PATs = map[string]*PersonalAccessToken{"testtoken": {
		ID:   "testtoken",
		Name: "test token",
	}}

	account := newAccountWithId(context.Background(), "account_id", testUserID, "")
	setupKey, _ := GenerateDefaultSetupKey()
	account.SetupKeys[setupKey.Key] = setupKey
	account.Peers["testpeer"] = &nbpeer.Peer{
		Key:    "peerkey",
		IP:     net.IP{127, 0, 0, 1},
		Meta:   nbpeer.PeerSystemMeta{},
		Name:   "peer name",
		Status: &nbpeer.PeerStatus{Connected: true, LastSeen: time.Now().UTC()},
	}
	account.Users[testUserID] = user

	err = store.SaveAccount(context.Background(), account)
	require.NoError(t, err)

	if len(store.GetAllAccounts(context.Background())) != 1 {
		t.Errorf("expecting 1 Accounts to be stored after SaveAccount()")
	}

	err = store.DeleteAccount(context.Background(), account)
	require.NoError(t, err)

	if len(store.GetAllAccounts(context.Background())) != 0 {
		t.Errorf("expecting 0 Accounts to be stored after DeleteAccount()")
	}

	_, err = store.GetAccountByPeerPubKey(context.Background(), "peerkey")
	require.Error(t, err, "expecting error after removing DeleteAccount when getting account by peer public key")

	_, err = store.GetAccountByUser(context.Background(), "testuser")
	require.Error(t, err, "expecting error after removing DeleteAccount when getting account by user")

	_, err = store.GetAccountByPeerID(context.Background(), "testpeer")
	require.Error(t, err, "expecting error after removing DeleteAccount when getting account by peer id")

	_, err = store.GetAccountBySetupKey(context.Background(), setupKey.Key)
	require.Error(t, err, "expecting error after removing DeleteAccount when getting account by setup key")

	_, err = store.GetAccount(context.Background(), account.Id)
	require.Error(t, err, "expecting error after removing DeleteAccount when getting account by id")

	for _, policy := range account.Policies {
		var rules []*PolicyRule
		err = store.(*SqlStore).db.Model(&PolicyRule{}).Find(&rules, "policy_id = ?", policy.ID).Error
		require.NoError(t, err, "expecting no error after removing DeleteAccount when searching for policy rules")
		require.Len(t, rules, 0, "expecting no policy rules to be found after removing DeleteAccount")

	}

	for _, accountUser := range account.Users {
		var pats []*PersonalAccessToken
		err = store.(*SqlStore).db.Model(&PersonalAccessToken{}).Find(&pats, "user_id = ?", accountUser.Id).Error
		require.NoError(t, err, "expecting no error after removing DeleteAccount when searching for personal access token")
		require.Len(t, pats, 0, "expecting no personal access token to be found after removing DeleteAccount")

	}

}

func TestSqlite_GetAccount(t *testing.T) {
	if runtime.GOOS == "windows" {
		t.Skip("The SQLite store is not properly supported by Windows yet")
	}

	t.Setenv("NETBIRD_STORE_ENGINE", string(SqliteStoreEngine))
	store, cleanUp, err := NewTestStoreFromSQL(context.Background(), "testdata/store.sql", t.TempDir())
	t.Cleanup(cleanUp)
	assert.NoError(t, err)

	id := "bf1c8084-ba50-4ce7-9439-34653001fc3b"

	account, err := store.GetAccount(context.Background(), id)
	require.NoError(t, err)
	require.Equal(t, id, account.Id, "account id should match")

	_, err = store.GetAccount(context.Background(), "non-existing-account")
	assert.Error(t, err)
	parsedErr, ok := status.FromError(err)
	require.True(t, ok)
	require.Equal(t, status.NotFound, parsedErr.Type(), "should return not found error")
}

func TestSqlite_SavePeer(t *testing.T) {
	store, cleanUp, err := NewTestStoreFromSQL(context.Background(), "testdata/store.sql", t.TempDir())
	t.Cleanup(cleanUp)
	assert.NoError(t, err)

	account, err := store.GetAccount(context.Background(), "bf1c8084-ba50-4ce7-9439-34653001fc3b")
	require.NoError(t, err)

	// save status of non-existing peer
	peer := &nbpeer.Peer{
		Key:    "peerkey",
		ID:     "testpeer",
		IP:     net.IP{127, 0, 0, 1},
		Meta:   nbpeer.PeerSystemMeta{Hostname: "testingpeer"},
		Name:   "peer name",
		Status: &nbpeer.PeerStatus{Connected: true, LastSeen: time.Now().UTC()},
	}
	ctx := context.Background()
	err = store.SavePeer(ctx, LockingStrengthUpdate, account.Id, peer)
	assert.Error(t, err)
	parsedErr, ok := status.FromError(err)
	require.True(t, ok)
	require.Equal(t, status.NotFound, parsedErr.Type(), "should return not found error")

	// save new status of existing peer
	account.Peers[peer.ID] = peer

	err = store.SaveAccount(context.Background(), account)
	require.NoError(t, err)

	updatedPeer := peer.Copy()
	updatedPeer.Status.Connected = false
	updatedPeer.Meta.Hostname = "updatedpeer"

	err = store.SavePeer(ctx, LockingStrengthUpdate, account.Id, updatedPeer)
	require.NoError(t, err)

	account, err = store.GetAccount(context.Background(), account.Id)
	require.NoError(t, err)

	actual := account.Peers[peer.ID]
	assert.Equal(t, updatedPeer.Meta, actual.Meta)
	assert.Equal(t, updatedPeer.Status.Connected, actual.Status.Connected)
	assert.Equal(t, updatedPeer.Status.LoginExpired, actual.Status.LoginExpired)
	assert.Equal(t, updatedPeer.Status.RequiresApproval, actual.Status.RequiresApproval)
	assert.WithinDurationf(t, updatedPeer.Status.LastSeen, actual.Status.LastSeen.UTC(), time.Millisecond, "LastSeen should be equal")
}

func TestSqlite_SavePeerStatus(t *testing.T) {
	store, cleanUp, err := NewTestStoreFromSQL(context.Background(), "testdata/store.sql", t.TempDir())
	t.Cleanup(cleanUp)
	assert.NoError(t, err)

	account, err := store.GetAccount(context.Background(), "bf1c8084-ba50-4ce7-9439-34653001fc3b")
	require.NoError(t, err)

	// save status of non-existing peer
	newStatus := nbpeer.PeerStatus{Connected: false, LastSeen: time.Now().UTC()}
	err = store.SavePeerStatus(context.Background(), LockingStrengthUpdate, account.Id, "non-existing-peer", newStatus)
	assert.Error(t, err)
	parsedErr, ok := status.FromError(err)
	require.True(t, ok)
	require.Equal(t, status.NotFound, parsedErr.Type(), "should return not found error")

	// save new status of existing peer
	account.Peers["testpeer"] = &nbpeer.Peer{
		Key:    "peerkey",
		ID:     "testpeer",
		IP:     net.IP{127, 0, 0, 1},
		Meta:   nbpeer.PeerSystemMeta{},
		Name:   "peer name",
		Status: &nbpeer.PeerStatus{Connected: true, LastSeen: time.Now().UTC()},
	}

	err = store.SaveAccount(context.Background(), account)
	require.NoError(t, err)

	err = store.SavePeerStatus(context.Background(), LockingStrengthUpdate, account.Id, "testpeer", newStatus)
	require.NoError(t, err)

	account, err = store.GetAccount(context.Background(), account.Id)
	require.NoError(t, err)

	actual := account.Peers["testpeer"].Status
	assert.Equal(t, newStatus.Connected, actual.Connected)
	assert.Equal(t, newStatus.LoginExpired, actual.LoginExpired)
	assert.Equal(t, newStatus.RequiresApproval, actual.RequiresApproval)
	assert.WithinDurationf(t, newStatus.LastSeen, actual.LastSeen.UTC(), time.Millisecond, "LastSeen should be equal")

	newStatus.Connected = true

	err = store.SavePeerStatus(context.Background(), LockingStrengthUpdate, account.Id, "testpeer", newStatus)
	require.NoError(t, err)

	account, err = store.GetAccount(context.Background(), account.Id)
	require.NoError(t, err)

	actual = account.Peers["testpeer"].Status
	assert.Equal(t, newStatus.Connected, actual.Connected)
	assert.Equal(t, newStatus.LoginExpired, actual.LoginExpired)
	assert.Equal(t, newStatus.RequiresApproval, actual.RequiresApproval)
	assert.WithinDurationf(t, newStatus.LastSeen, actual.LastSeen.UTC(), time.Millisecond, "LastSeen should be equal")
}

func TestSqlite_SavePeerLocation(t *testing.T) {
	store, cleanUp, err := NewTestStoreFromSQL(context.Background(), "testdata/store.sql", t.TempDir())
	t.Cleanup(cleanUp)
	assert.NoError(t, err)

	account, err := store.GetAccount(context.Background(), "bf1c8084-ba50-4ce7-9439-34653001fc3b")
	require.NoError(t, err)

	peer := &nbpeer.Peer{
		AccountID: account.Id,
		ID:        "testpeer",
		Location: nbpeer.Location{
			ConnectionIP: net.ParseIP("0.0.0.0"),
			CountryCode:  "YY",
			CityName:     "City",
			GeoNameID:    1,
		},
		Meta: nbpeer.PeerSystemMeta{},
	}
	// error is expected as peer is not in store yet
	err = store.SavePeerLocation(context.Background(), LockingStrengthUpdate, account.Id, peer)
	assert.Error(t, err)

	account.Peers[peer.ID] = peer
	err = store.SaveAccount(context.Background(), account)
	require.NoError(t, err)

	peer.Location.ConnectionIP = net.ParseIP("35.1.1.1")
	peer.Location.CountryCode = "DE"
	peer.Location.CityName = "Berlin"
	peer.Location.GeoNameID = 2950159

	err = store.SavePeerLocation(context.Background(), LockingStrengthUpdate, account.Id, account.Peers[peer.ID])
	assert.NoError(t, err)

	account, err = store.GetAccount(context.Background(), account.Id)
	require.NoError(t, err)

	actual := account.Peers[peer.ID].Location
	assert.Equal(t, peer.Location, actual)

	peer.ID = "non-existing-peer"
	err = store.SavePeerLocation(context.Background(), LockingStrengthUpdate, account.Id, peer)
	assert.Error(t, err)
	parsedErr, ok := status.FromError(err)
	require.True(t, ok)
	require.Equal(t, status.NotFound, parsedErr.Type(), "should return not found error")
}

func TestSqlite_TestGetAccountByPrivateDomain(t *testing.T) {
	if runtime.GOOS == "windows" {
		t.Skip("The SQLite store is not properly supported by Windows yet")
	}

	t.Setenv("NETBIRD_STORE_ENGINE", string(SqliteStoreEngine))
	store, cleanUp, err := NewTestStoreFromSQL(context.Background(), "testdata/store.sql", t.TempDir())
	t.Cleanup(cleanUp)
	assert.NoError(t, err)

	existingDomain := "test.com"

	account, err := store.GetAccountByPrivateDomain(context.Background(), existingDomain)
	require.NoError(t, err, "should found account")
	require.Equal(t, existingDomain, account.Domain, "domains should match")

	_, err = store.GetAccountByPrivateDomain(context.Background(), "missing-domain.com")
	require.Error(t, err, "should return error on domain lookup")
	parsedErr, ok := status.FromError(err)
	require.True(t, ok)
	require.Equal(t, status.NotFound, parsedErr.Type(), "should return not found error")
}

func TestSqlite_GetTokenIDByHashedToken(t *testing.T) {
	if runtime.GOOS == "windows" {
		t.Skip("The SQLite store is not properly supported by Windows yet")
	}

	t.Setenv("NETBIRD_STORE_ENGINE", string(SqliteStoreEngine))
	store, cleanUp, err := NewTestStoreFromSQL(context.Background(), "testdata/store.sql", t.TempDir())
	t.Cleanup(cleanUp)
	assert.NoError(t, err)

	hashed := "SoMeHaShEdToKeN"
	id := "9dj38s35-63fb-11ec-90d6-0242ac120003"

	token, err := store.GetTokenIDByHashedToken(context.Background(), hashed)
	require.NoError(t, err)
	require.Equal(t, id, token)

	_, err = store.GetTokenIDByHashedToken(context.Background(), "non-existing-hash")
	require.Error(t, err)
	parsedErr, ok := status.FromError(err)
	require.True(t, ok)
	require.Equal(t, status.NotFound, parsedErr.Type(), "should return not found error")
}

func TestSqlite_GetUserByTokenID(t *testing.T) {
	if runtime.GOOS == "windows" {
		t.Skip("The SQLite store is not properly supported by Windows yet")
	}

	t.Setenv("NETBIRD_STORE_ENGINE", string(SqliteStoreEngine))
	store, cleanUp, err := NewTestStoreFromSQL(context.Background(), "testdata/store.sql", t.TempDir())
	t.Cleanup(cleanUp)
	assert.NoError(t, err)

	id := "9dj38s35-63fb-11ec-90d6-0242ac120003"

	user, err := store.GetUserByTokenID(context.Background(), id)
	require.NoError(t, err)
	require.Equal(t, id, user.PATs[id].ID)

	_, err = store.GetUserByTokenID(context.Background(), "non-existing-id")
	require.Error(t, err)
	parsedErr, ok := status.FromError(err)
	require.True(t, ok)
	require.Equal(t, status.NotFound, parsedErr.Type(), "should return not found error")
}

func TestMigrate(t *testing.T) {
	if (os.Getenv("CI") == "true" && runtime.GOOS == "darwin") || runtime.GOOS == "windows" {
		t.Skip("skip CI tests on darwin and windows")
	}

	// TODO: figure out why this fails on postgres
	t.Setenv("NETBIRD_STORE_ENGINE", string(SqliteStoreEngine))

	store, cleanUp, err := NewTestStoreFromSQL(context.Background(), "", t.TempDir())
	t.Cleanup(cleanUp)
	assert.NoError(t, err)

	err = migrate(context.Background(), store.(*SqlStore).db)
	require.NoError(t, err, "Migration should not fail on empty db")

	_, ipnet, err := net.ParseCIDR("10.0.0.0/24")
	require.NoError(t, err, "Failed to parse CIDR")

	type network struct {
		Network
		Net net.IPNet `gorm:"serializer:gob"`
	}

	type location struct {
		nbpeer.Location
		ConnectionIP net.IP
	}

	type peer struct {
		nbpeer.Peer
		Location location `gorm:"embedded;embeddedPrefix:location_"`
	}

	type account struct {
		Account
		Network *network `gorm:"embedded;embeddedPrefix:network_"`
		Peers   []peer   `gorm:"foreignKey:AccountID;references:id"`
	}

	act := &account{
		Network: &network{
			Net: *ipnet,
		},
		Peers: []peer{
			{Location: location{ConnectionIP: net.IP{10, 0, 0, 1}}},
		},
	}

	err = store.(*SqlStore).db.Save(act).Error
	require.NoError(t, err, "Failed to insert Gob data")

	type route struct {
		route2.Route
		Network    netip.Prefix `gorm:"serializer:gob"`
		PeerGroups []string     `gorm:"serializer:gob"`
	}

	prefix := netip.MustParsePrefix("11.0.0.0/24")
	rt := &route{
		Network:    prefix,
		PeerGroups: []string{"group1", "group2"},
		Route:      route2.Route{ID: "route1"},
	}

	err = store.(*SqlStore).db.Save(rt).Error
	require.NoError(t, err, "Failed to insert Gob data")

	err = migrate(context.Background(), store.(*SqlStore).db)
	require.NoError(t, err, "Migration should not fail on gob populated db")

	err = migrate(context.Background(), store.(*SqlStore).db)
	require.NoError(t, err, "Migration should not fail on migrated db")

	err = store.(*SqlStore).db.Delete(rt).Where("id = ?", "route1").Error
	require.NoError(t, err, "Failed to delete Gob data")

	prefix = netip.MustParsePrefix("12.0.0.0/24")
	nRT := &route2.Route{
		Network: prefix,
		ID:      "route2",
		Peer:    "peer-id",
	}

	err = store.(*SqlStore).db.Save(nRT).Error
	require.NoError(t, err, "Failed to insert json nil slice data")

	err = migrate(context.Background(), store.(*SqlStore).db)
	require.NoError(t, err, "Migration should not fail on json nil slice populated db")

	err = migrate(context.Background(), store.(*SqlStore).db)
	require.NoError(t, err, "Migration should not fail on migrated db")

}

func newSqliteStore(t *testing.T) *SqlStore {
	t.Helper()

	store, err := NewSqliteStore(context.Background(), t.TempDir(), nil)
	t.Cleanup(func() {
		store.Close(context.Background())
	})
	require.NoError(t, err)
	require.NotNil(t, store)

	return store
}

func newAccount(store Store, id int) error {
	str := fmt.Sprintf("%s-%d", uuid.New().String(), id)
	account := newAccountWithId(context.Background(), str, str+"-testuser", "example.com")
	setupKey, _ := GenerateDefaultSetupKey()
	account.SetupKeys[setupKey.Key] = setupKey
	account.Peers["p"+str] = &nbpeer.Peer{
		Key:    "peerkey" + str,
		IP:     net.IP{127, 0, 0, 1},
		Meta:   nbpeer.PeerSystemMeta{},
		Name:   "peer name",
		Status: &nbpeer.PeerStatus{Connected: true, LastSeen: time.Now().UTC()},
	}

	return store.SaveAccount(context.Background(), account)
}

func TestPostgresql_NewStore(t *testing.T) {
	if (os.Getenv("CI") == "true" && runtime.GOOS == "darwin") || runtime.GOOS == "windows" {
		t.Skip("skip CI tests on darwin and windows")
	}

	t.Setenv("NETBIRD_STORE_ENGINE", string(PostgresStoreEngine))
	store, cleanUp, err := NewTestStoreFromSQL(context.Background(), "", t.TempDir())
	t.Cleanup(cleanUp)
	assert.NoError(t, err)

	if len(store.GetAllAccounts(context.Background())) != 0 {
		t.Errorf("expected to create a new empty Accounts map when creating a new FileStore")
	}
}

func TestPostgresql_SaveAccount(t *testing.T) {
	if (os.Getenv("CI") == "true" && runtime.GOOS == "darwin") || runtime.GOOS == "windows" {
		t.Skip("skip CI tests on darwin and windows")
	}

	t.Setenv("NETBIRD_STORE_ENGINE", string(PostgresStoreEngine))
	store, cleanUp, err := NewTestStoreFromSQL(context.Background(), "", t.TempDir())
	t.Cleanup(cleanUp)
	assert.NoError(t, err)

	account := newAccountWithId(context.Background(), "account_id", "testuser", "")
	setupKey, _ := GenerateDefaultSetupKey()
	account.SetupKeys[setupKey.Key] = setupKey
	account.Peers["testpeer"] = &nbpeer.Peer{
		Key:    "peerkey",
		IP:     net.IP{127, 0, 0, 1},
		Meta:   nbpeer.PeerSystemMeta{},
		Name:   "peer name",
		Status: &nbpeer.PeerStatus{Connected: true, LastSeen: time.Now().UTC()},
	}

	err = store.SaveAccount(context.Background(), account)
	require.NoError(t, err)

	account2 := newAccountWithId(context.Background(), "account_id2", "testuser2", "")
	setupKey, _ = GenerateDefaultSetupKey()
	account2.SetupKeys[setupKey.Key] = setupKey
	account2.Peers["testpeer2"] = &nbpeer.Peer{
		Key:    "peerkey2",
		IP:     net.IP{127, 0, 0, 2},
		Meta:   nbpeer.PeerSystemMeta{},
		Name:   "peer name 2",
		Status: &nbpeer.PeerStatus{Connected: true, LastSeen: time.Now().UTC()},
	}

	err = store.SaveAccount(context.Background(), account2)
	require.NoError(t, err)

	if len(store.GetAllAccounts(context.Background())) != 2 {
		t.Errorf("expecting 2 Accounts to be stored after SaveAccount()")
	}

	a, err := store.GetAccount(context.Background(), account.Id)
	if a == nil {
		t.Errorf("expecting Account to be stored after SaveAccount(): %v", err)
	}

	if a != nil && len(a.Policies) != 1 {
		t.Errorf("expecting Account to have one policy stored after SaveAccount(), got %d", len(a.Policies))
	}

	if a != nil && len(a.Policies[0].Rules) != 1 {
		t.Errorf("expecting Account to have one policy rule stored after SaveAccount(), got %d", len(a.Policies[0].Rules))
		return
	}

	if a, err := store.GetAccountByPeerPubKey(context.Background(), "peerkey"); a == nil {
		t.Errorf("expecting PeerKeyID2AccountID index updated after SaveAccount(): %v", err)
	}

	if a, err := store.GetAccountByUser(context.Background(), "testuser"); a == nil {
		t.Errorf("expecting UserID2AccountID index updated after SaveAccount(): %v", err)
	}

	if a, err := store.GetAccountByPeerID(context.Background(), "testpeer"); a == nil {
		t.Errorf("expecting PeerID2AccountID index updated after SaveAccount(): %v", err)
	}

	if a, err := store.GetAccountBySetupKey(context.Background(), setupKey.Key); a == nil {
		t.Errorf("expecting SetupKeyID2AccountID index updated after SaveAccount(): %v", err)
	}
}

func TestPostgresql_DeleteAccount(t *testing.T) {
	if (os.Getenv("CI") == "true" && runtime.GOOS == "darwin") || runtime.GOOS == "windows" {
		t.Skip("skip CI tests on darwin and windows")
	}

	t.Setenv("NETBIRD_STORE_ENGINE", string(PostgresStoreEngine))
	store, cleanUp, err := NewTestStoreFromSQL(context.Background(), "", t.TempDir())
	t.Cleanup(cleanUp)
	assert.NoError(t, err)

	testUserID := "testuser"
	user := NewAdminUser(testUserID)
	user.PATs = map[string]*PersonalAccessToken{"testtoken": {
		ID:   "testtoken",
		Name: "test token",
	}}

	account := newAccountWithId(context.Background(), "account_id", testUserID, "")
	setupKey, _ := GenerateDefaultSetupKey()
	account.SetupKeys[setupKey.Key] = setupKey
	account.Peers["testpeer"] = &nbpeer.Peer{
		Key:    "peerkey",
		IP:     net.IP{127, 0, 0, 1},
		Meta:   nbpeer.PeerSystemMeta{},
		Name:   "peer name",
		Status: &nbpeer.PeerStatus{Connected: true, LastSeen: time.Now().UTC()},
	}
	account.Users[testUserID] = user

	err = store.SaveAccount(context.Background(), account)
	require.NoError(t, err)

	if len(store.GetAllAccounts(context.Background())) != 1 {
		t.Errorf("expecting 1 Accounts to be stored after SaveAccount()")
	}

	err = store.DeleteAccount(context.Background(), account)
	require.NoError(t, err)

	if len(store.GetAllAccounts(context.Background())) != 0 {
		t.Errorf("expecting 0 Accounts to be stored after DeleteAccount()")
	}

	_, err = store.GetAccountByPeerPubKey(context.Background(), "peerkey")
	require.Error(t, err, "expecting error after removing DeleteAccount when getting account by peer public key")

	_, err = store.GetAccountByUser(context.Background(), "testuser")
	require.Error(t, err, "expecting error after removing DeleteAccount when getting account by user")

	_, err = store.GetAccountByPeerID(context.Background(), "testpeer")
	require.Error(t, err, "expecting error after removing DeleteAccount when getting account by peer id")

	_, err = store.GetAccountBySetupKey(context.Background(), setupKey.Key)
	require.Error(t, err, "expecting error after removing DeleteAccount when getting account by setup key")

	_, err = store.GetAccount(context.Background(), account.Id)
	require.Error(t, err, "expecting error after removing DeleteAccount when getting account by id")

	for _, policy := range account.Policies {
		var rules []*PolicyRule
		err = store.(*SqlStore).db.Model(&PolicyRule{}).Find(&rules, "policy_id = ?", policy.ID).Error
		require.NoError(t, err, "expecting no error after removing DeleteAccount when searching for policy rules")
		require.Len(t, rules, 0, "expecting no policy rules to be found after removing DeleteAccount")

	}

	for _, accountUser := range account.Users {
		var pats []*PersonalAccessToken
		err = store.(*SqlStore).db.Model(&PersonalAccessToken{}).Find(&pats, "user_id = ?", accountUser.Id).Error
		require.NoError(t, err, "expecting no error after removing DeleteAccount when searching for personal access token")
		require.Len(t, pats, 0, "expecting no personal access token to be found after removing DeleteAccount")

	}

}

func TestPostgresql_SavePeerStatus(t *testing.T) {
	if (os.Getenv("CI") == "true" && runtime.GOOS == "darwin") || runtime.GOOS == "windows" {
		t.Skip("skip CI tests on darwin and windows")
	}

	t.Setenv("NETBIRD_STORE_ENGINE", string(PostgresStoreEngine))
	store, cleanUp, err := NewTestStoreFromSQL(context.Background(), "testdata/store.sql", t.TempDir())
	t.Cleanup(cleanUp)
	assert.NoError(t, err)

	account, err := store.GetAccount(context.Background(), "bf1c8084-ba50-4ce7-9439-34653001fc3b")
	require.NoError(t, err)

	// save status of non-existing peer
	newStatus := nbpeer.PeerStatus{Connected: true, LastSeen: time.Now().UTC()}
	err = store.SavePeerStatus(context.Background(), LockingStrengthUpdate, account.Id, "non-existing-peer", newStatus)
	assert.Error(t, err)

	// save new status of existing peer
	account.Peers["testpeer"] = &nbpeer.Peer{
		Key:    "peerkey",
		ID:     "testpeer",
		IP:     net.IP{127, 0, 0, 1},
		Meta:   nbpeer.PeerSystemMeta{},
		Name:   "peer name",
		Status: &nbpeer.PeerStatus{Connected: false, LastSeen: time.Now().UTC()},
	}

	err = store.SaveAccount(context.Background(), account)
	require.NoError(t, err)

	err = store.SavePeerStatus(context.Background(), LockingStrengthUpdate, account.Id, "testpeer", newStatus)
	require.NoError(t, err)

	account, err = store.GetAccount(context.Background(), account.Id)
	require.NoError(t, err)

	actual := account.Peers["testpeer"].Status
	assert.Equal(t, newStatus.Connected, actual.Connected)
}

func TestPostgresql_TestGetAccountByPrivateDomain(t *testing.T) {
	if (os.Getenv("CI") == "true" && runtime.GOOS == "darwin") || runtime.GOOS == "windows" {
		t.Skip("skip CI tests on darwin and windows")
	}

	t.Setenv("NETBIRD_STORE_ENGINE", string(PostgresStoreEngine))
	store, cleanUp, err := NewTestStoreFromSQL(context.Background(), "testdata/store.sql", t.TempDir())
	t.Cleanup(cleanUp)
	assert.NoError(t, err)

	existingDomain := "test.com"

	account, err := store.GetAccountByPrivateDomain(context.Background(), existingDomain)
	require.NoError(t, err, "should found account")
	require.Equal(t, existingDomain, account.Domain, "domains should match")

	_, err = store.GetAccountByPrivateDomain(context.Background(), "missing-domain.com")
	require.Error(t, err, "should return error on domain lookup")
}

func TestPostgresql_GetTokenIDByHashedToken(t *testing.T) {
	if (os.Getenv("CI") == "true" && runtime.GOOS == "darwin") || runtime.GOOS == "windows" {
		t.Skip("skip CI tests on darwin and windows")
	}

	t.Setenv("NETBIRD_STORE_ENGINE", string(PostgresStoreEngine))
	store, cleanUp, err := NewTestStoreFromSQL(context.Background(), "testdata/store.sql", t.TempDir())
	t.Cleanup(cleanUp)
	assert.NoError(t, err)

	hashed := "SoMeHaShEdToKeN"
	id := "9dj38s35-63fb-11ec-90d6-0242ac120003"

	token, err := store.GetTokenIDByHashedToken(context.Background(), hashed)
	require.NoError(t, err)
	require.Equal(t, id, token)
}

func TestPostgresql_GetUserByTokenID(t *testing.T) {
	if (os.Getenv("CI") == "true" && runtime.GOOS == "darwin") || runtime.GOOS == "windows" {
		t.Skip("skip CI tests on darwin and windows")
	}

	t.Setenv("NETBIRD_STORE_ENGINE", string(PostgresStoreEngine))
	store, cleanUp, err := NewTestStoreFromSQL(context.Background(), "testdata/store.sql", t.TempDir())
	t.Cleanup(cleanUp)
	assert.NoError(t, err)

	id := "9dj38s35-63fb-11ec-90d6-0242ac120003"

	user, err := store.GetUserByTokenID(context.Background(), id)
	require.NoError(t, err)
	require.Equal(t, id, user.PATs[id].ID)
}

func TestSqlite_GetTakenIPs(t *testing.T) {
	t.Setenv("NETBIRD_STORE_ENGINE", string(SqliteStoreEngine))
	store, cleanup, err := NewTestStoreFromSQL(context.Background(), "testdata/extended-store.sql", t.TempDir())
	defer cleanup()
	if err != nil {
		t.Fatal(err)
	}

	existingAccountID := "bf1c8084-ba50-4ce7-9439-34653001fc3b"

	_, err = store.GetAccount(context.Background(), existingAccountID)
	require.NoError(t, err)

	takenIPs, err := store.GetTakenIPs(context.Background(), LockingStrengthShare, existingAccountID)
	require.NoError(t, err)
	assert.Equal(t, []net.IP{}, takenIPs)

	peer1 := &nbpeer.Peer{
		ID:        "peer1",
		AccountID: existingAccountID,
		IP:        net.IP{1, 1, 1, 1},
	}
	err = store.AddPeerToAccount(context.Background(), peer1)
	require.NoError(t, err)

	takenIPs, err = store.GetTakenIPs(context.Background(), LockingStrengthShare, existingAccountID)
	require.NoError(t, err)
	ip1 := net.IP{1, 1, 1, 1}.To16()
	assert.Equal(t, []net.IP{ip1}, takenIPs)

	peer2 := &nbpeer.Peer{
		ID:        "peer2",
		AccountID: existingAccountID,
		IP:        net.IP{2, 2, 2, 2},
	}
	err = store.AddPeerToAccount(context.Background(), peer2)
	require.NoError(t, err)

	takenIPs, err = store.GetTakenIPs(context.Background(), LockingStrengthShare, existingAccountID)
	require.NoError(t, err)
	ip2 := net.IP{2, 2, 2, 2}.To16()
	assert.Equal(t, []net.IP{ip1, ip2}, takenIPs)

}

func TestSqlite_GetPeerLabelsInAccount(t *testing.T) {
	t.Setenv("NETBIRD_STORE_ENGINE", string(SqliteStoreEngine))
	store, cleanup, err := NewTestStoreFromSQL(context.Background(), "testdata/extended-store.sql", t.TempDir())
	if err != nil {
		return
	}
	t.Cleanup(cleanup)

	existingAccountID := "bf1c8084-ba50-4ce7-9439-34653001fc3b"

	_, err = store.GetAccount(context.Background(), existingAccountID)
	require.NoError(t, err)

	labels, err := store.GetPeerLabelsInAccount(context.Background(), LockingStrengthShare, existingAccountID)
	require.NoError(t, err)
	assert.Equal(t, []string{}, labels)

	peer1 := &nbpeer.Peer{
		ID:        "peer1",
		AccountID: existingAccountID,
		DNSLabel:  "peer1.domain.test",
	}
	err = store.AddPeerToAccount(context.Background(), peer1)
	require.NoError(t, err)

	labels, err = store.GetPeerLabelsInAccount(context.Background(), LockingStrengthShare, existingAccountID)
	require.NoError(t, err)
	assert.Equal(t, []string{"peer1.domain.test"}, labels)

	peer2 := &nbpeer.Peer{
		ID:        "peer2",
		AccountID: existingAccountID,
		DNSLabel:  "peer2.domain.test",
	}
	err = store.AddPeerToAccount(context.Background(), peer2)
	require.NoError(t, err)

	labels, err = store.GetPeerLabelsInAccount(context.Background(), LockingStrengthShare, existingAccountID)
	require.NoError(t, err)
	assert.Equal(t, []string{"peer1.domain.test", "peer2.domain.test"}, labels)
}

func TestSqlite_GetAccountNetwork(t *testing.T) {
	t.Setenv("NETBIRD_STORE_ENGINE", string(SqliteStoreEngine))
	store, cleanup, err := NewTestStoreFromSQL(context.Background(), "testdata/extended-store.sql", t.TempDir())
	t.Cleanup(cleanup)
	if err != nil {
		t.Fatal(err)
	}

	existingAccountID := "bf1c8084-ba50-4ce7-9439-34653001fc3b"

	_, err = store.GetAccount(context.Background(), existingAccountID)
	require.NoError(t, err)

	network, err := store.GetAccountNetwork(context.Background(), LockingStrengthShare, existingAccountID)
	require.NoError(t, err)
	ip := net.IP{100, 64, 0, 0}.To16()
	assert.Equal(t, ip, network.Net.IP)
	assert.Equal(t, net.IPMask{255, 255, 0, 0}, network.Net.Mask)
	assert.Equal(t, "", network.Dns)
	assert.Equal(t, "af1c8024-ha40-4ce2-9418-34653101fc3c", network.Identifier)
	assert.Equal(t, uint64(0), network.Serial)
}

func TestSqlite_GetSetupKeyBySecret(t *testing.T) {
	t.Setenv("NETBIRD_STORE_ENGINE", string(SqliteStoreEngine))
	store, cleanup, err := NewTestStoreFromSQL(context.Background(), "testdata/extended-store.sql", t.TempDir())
	t.Cleanup(cleanup)
	if err != nil {
		t.Fatal(err)
	}

	existingAccountID := "bf1c8084-ba50-4ce7-9439-34653001fc3b"

	plainKey := "A2C8E62B-38F5-4553-B31E-DD66C696CEBB"
	hashedKey := sha256.Sum256([]byte(plainKey))
	encodedHashedKey := b64.StdEncoding.EncodeToString(hashedKey[:])

	_, err = store.GetAccount(context.Background(), existingAccountID)
	require.NoError(t, err)

	setupKey, err := store.GetSetupKeyBySecret(context.Background(), LockingStrengthShare, encodedHashedKey)
	require.NoError(t, err)
	assert.Equal(t, encodedHashedKey, setupKey.Key)
	assert.Equal(t, hiddenKey(plainKey, 4), setupKey.KeySecret)
	assert.Equal(t, "bf1c8084-ba50-4ce7-9439-34653001fc3b", setupKey.AccountID)
	assert.Equal(t, "Default key", setupKey.Name)
}

func TestSqlite_incrementSetupKeyUsage(t *testing.T) {
	t.Setenv("NETBIRD_STORE_ENGINE", string(SqliteStoreEngine))
	store, cleanup, err := NewTestStoreFromSQL(context.Background(), "testdata/extended-store.sql", t.TempDir())
	t.Cleanup(cleanup)
	if err != nil {
		t.Fatal(err)
	}

	existingAccountID := "bf1c8084-ba50-4ce7-9439-34653001fc3b"

	plainKey := "A2C8E62B-38F5-4553-B31E-DD66C696CEBB"
	hashedKey := sha256.Sum256([]byte(plainKey))
	encodedHashedKey := b64.StdEncoding.EncodeToString(hashedKey[:])

	_, err = store.GetAccount(context.Background(), existingAccountID)
	require.NoError(t, err)

	setupKey, err := store.GetSetupKeyBySecret(context.Background(), LockingStrengthShare, encodedHashedKey)
	require.NoError(t, err)
	assert.Equal(t, 0, setupKey.UsedTimes)

	err = store.IncrementSetupKeyUsage(context.Background(), setupKey.Id)
	require.NoError(t, err)

	setupKey, err = store.GetSetupKeyBySecret(context.Background(), LockingStrengthShare, encodedHashedKey)
	require.NoError(t, err)
	assert.Equal(t, 1, setupKey.UsedTimes)

	err = store.IncrementSetupKeyUsage(context.Background(), setupKey.Id)
	require.NoError(t, err)

	setupKey, err = store.GetSetupKeyBySecret(context.Background(), LockingStrengthShare, encodedHashedKey)
	require.NoError(t, err)
	assert.Equal(t, 2, setupKey.UsedTimes)
}

func TestSqlite_CreateAndGetObjectInTransaction(t *testing.T) {
	t.Setenv("NETBIRD_STORE_ENGINE", string(SqliteStoreEngine))
	store, cleanup, err := NewTestStoreFromSQL(context.Background(), "testdata/extended-store.sql", t.TempDir())
	t.Cleanup(cleanup)
	if err != nil {
		t.Fatal(err)
	}

	group := &nbgroup.Group{
		ID:        "group-id",
		AccountID: "account-id",
		Name:      "group-name",
		Issued:    "api",
		Peers:     nil,
	}
	err = store.ExecuteInTransaction(context.Background(), func(transaction Store) error {
		err := transaction.SaveGroup(context.Background(), LockingStrengthUpdate, group)
		if err != nil {
			t.Fatal("failed to save group")
			return err
		}
		group, err = transaction.GetGroupByID(context.Background(), LockingStrengthUpdate, group.AccountID, group.ID)
		if err != nil {
			t.Fatal("failed to get group")
			return err
		}
		t.Logf("group: %v", group)
		return nil
	})
	assert.NoError(t, err)
}

func TestSqlite_GetAccoundUsers(t *testing.T) {
	store, cleanup, err := NewTestStoreFromSQL(context.Background(), "testdata/extended-store.sql", t.TempDir())
	t.Cleanup(cleanup)
	if err != nil {
		t.Fatal(err)
	}
	accountID := "bf1c8084-ba50-4ce7-9439-34653001fc3b"
	account, err := store.GetAccount(context.Background(), accountID)
	require.NoError(t, err)
	users, err := store.GetAccountUsers(context.Background(), LockingStrengthShare, accountID)
	require.NoError(t, err)
	require.Len(t, users, len(account.Users))
}

func TestSqlStore_UpdateAccountDomainAttributes(t *testing.T) {
	store, cleanup, err := NewTestStoreFromSQL(context.Background(), "testdata/extended-store.sql", t.TempDir())
	t.Cleanup(cleanup)
	if err != nil {
		t.Fatal(err)
	}
	accountID := "bf1c8084-ba50-4ce7-9439-34653001fc3b"
	t.Run("Should update attributes with public domain", func(t *testing.T) {
		require.NoError(t, err)
		domain := "example.com"
		category := "public"
		IsDomainPrimaryAccount := false
		err = store.UpdateAccountDomainAttributes(context.Background(), accountID, domain, category, IsDomainPrimaryAccount)
		require.NoError(t, err)
		account, err := store.GetAccount(context.Background(), accountID)
		require.NoError(t, err)
		require.Equal(t, domain, account.Domain)
		require.Equal(t, category, account.DomainCategory)
		require.Equal(t, IsDomainPrimaryAccount, account.IsDomainPrimaryAccount)
	})

	t.Run("Should update attributes with private domain", func(t *testing.T) {
		require.NoError(t, err)
		domain := "test.com"
		category := "private"
		IsDomainPrimaryAccount := true
		err = store.UpdateAccountDomainAttributes(context.Background(), accountID, domain, category, IsDomainPrimaryAccount)
		require.NoError(t, err)
		account, err := store.GetAccount(context.Background(), accountID)
		require.NoError(t, err)
		require.Equal(t, domain, account.Domain)
		require.Equal(t, category, account.DomainCategory)
		require.Equal(t, IsDomainPrimaryAccount, account.IsDomainPrimaryAccount)
	})

	t.Run("Should fail when account does not exist", func(t *testing.T) {
		require.NoError(t, err)
		domain := "test.com"
		category := "private"
		IsDomainPrimaryAccount := true
		err = store.UpdateAccountDomainAttributes(context.Background(), "non-existing-account-id", domain, category, IsDomainPrimaryAccount)
		require.Error(t, err)
	})

}

func TestSqlite_GetGroupByName(t *testing.T) {
	store, cleanup, err := NewTestStoreFromSQL(context.Background(), "testdata/extended-store.sql", t.TempDir())
	t.Cleanup(cleanup)
	if err != nil {
		t.Fatal(err)
	}
	accountID := "bf1c8084-ba50-4ce7-9439-34653001fc3b"

	group, err := store.GetGroupByName(context.Background(), LockingStrengthShare, accountID, "All")
	require.NoError(t, err)
	require.True(t, group.IsGroupAll())
}

func Test_DeleteSetupKeySuccessfully(t *testing.T) {
	t.Setenv("NETBIRD_STORE_ENGINE", string(SqliteStoreEngine))
	store, cleanup, err := NewTestStoreFromSQL(context.Background(), "testdata/extended-store.sql", t.TempDir())
	t.Cleanup(cleanup)
	require.NoError(t, err)

	accountID := "bf1c8084-ba50-4ce7-9439-34653001fc3b"
	setupKeyID := "A2C8E62B-38F5-4553-B31E-DD66C696CEBB"

	err = store.DeleteSetupKey(context.Background(), LockingStrengthUpdate, accountID, setupKeyID)
	require.NoError(t, err)

	_, err = store.GetSetupKeyByID(context.Background(), LockingStrengthShare, setupKeyID, accountID)
	require.Error(t, err)
}

func Test_DeleteSetupKeyFailsForNonExistingKey(t *testing.T) {
	t.Setenv("NETBIRD_STORE_ENGINE", string(SqliteStoreEngine))
	store, cleanup, err := NewTestStoreFromSQL(context.Background(), "testdata/extended-store.sql", t.TempDir())
	t.Cleanup(cleanup)
	require.NoError(t, err)

	accountID := "bf1c8084-ba50-4ce7-9439-34653001fc3b"
	nonExistingKeyID := "non-existing-key-id"

	err = store.DeleteSetupKey(context.Background(), LockingStrengthUpdate, accountID, nonExistingKeyID)
	require.Error(t, err)
}

func TestSqlStore_GetGroupsByIDs(t *testing.T) {
	store, cleanup, err := NewTestStoreFromSQL(context.Background(), "testdata/extended-store.sql", t.TempDir())
	t.Cleanup(cleanup)
	require.NoError(t, err)

	accountID := "bf1c8084-ba50-4ce7-9439-34653001fc3b"

	tests := []struct {
		name          string
		groupIDs      []string
		expectedCount int
	}{
		{
			name:          "retrieve existing groups by existing IDs",
			groupIDs:      []string{"cfefqs706sqkneg59g4g", "cfefqs706sqkneg59g3g"},
			expectedCount: 2,
		},
		{
			name:          "empty group IDs list",
			groupIDs:      []string{},
			expectedCount: 0,
		},
		{
			name:          "non-existing group IDs",
			groupIDs:      []string{"nonexistent1", "nonexistent2"},
			expectedCount: 0,
		},
		{
			name:          "mixed existing and non-existing group IDs",
			groupIDs:      []string{"cfefqs706sqkneg59g4g", "nonexistent"},
			expectedCount: 1,
		},
	}

	for _, tt := range tests {
		t.Run(tt.name, func(t *testing.T) {
			groups, err := store.GetGroupsByIDs(context.Background(), LockingStrengthShare, accountID, tt.groupIDs)
			require.NoError(t, err)
			require.Len(t, groups, tt.expectedCount)
		})
	}
}

func TestSqlStore_SaveGroup(t *testing.T) {
	store, cleanup, err := NewTestStoreFromSQL(context.Background(), "testdata/extended-store.sql", t.TempDir())
	t.Cleanup(cleanup)
	require.NoError(t, err)

	accountID := "bf1c8084-ba50-4ce7-9439-34653001fc3b"

	group := &nbgroup.Group{
		ID:        "group-id",
		AccountID: accountID,
		Issued:    "api",
		Peers:     []string{"peer1", "peer2"},
	}
	err = store.SaveGroup(context.Background(), LockingStrengthUpdate, group)
	require.NoError(t, err)

	savedGroup, err := store.GetGroupByID(context.Background(), LockingStrengthShare, accountID, "group-id")
	require.NoError(t, err)
	require.Equal(t, savedGroup, group)
}

func TestSqlStore_SaveGroups(t *testing.T) {
	store, cleanup, err := NewTestStoreFromSQL(context.Background(), "testdata/extended-store.sql", t.TempDir())
	t.Cleanup(cleanup)
	require.NoError(t, err)

	accountID := "bf1c8084-ba50-4ce7-9439-34653001fc3b"

	groups := []*nbgroup.Group{
		{
			ID:        "group-1",
			AccountID: accountID,
			Issued:    "api",
			Peers:     []string{"peer1", "peer2"},
		},
		{
			ID:        "group-2",
			AccountID: accountID,
			Issued:    "integration",
			Peers:     []string{"peer3", "peer4"},
		},
	}
	err = store.SaveGroups(context.Background(), LockingStrengthUpdate, groups)
	require.NoError(t, err)
}

func TestSqlStore_DeleteGroup(t *testing.T) {
	store, cleanup, err := NewTestStoreFromSQL(context.Background(), "testdata/extended-store.sql", t.TempDir())
	t.Cleanup(cleanup)
	require.NoError(t, err)

	accountID := "bf1c8084-ba50-4ce7-9439-34653001fc3b"

	tests := []struct {
		name        string
		groupID     string
		expectError bool
	}{
		{
			name:        "delete existing group",
			groupID:     "cfefqs706sqkneg59g4g",
			expectError: false,
		},
		{
			name:        "delete non-existing group",
			groupID:     "non-existing-group-id",
			expectError: true,
		},
		{
			name:        "delete with empty group ID",
			groupID:     "",
			expectError: true,
		},
	}

	for _, tt := range tests {
		t.Run(tt.name, func(t *testing.T) {
			err := store.DeleteGroup(context.Background(), LockingStrengthUpdate, accountID, tt.groupID)
			if tt.expectError {
				require.Error(t, err)
				sErr, ok := status.FromError(err)
				require.True(t, ok)
				require.Equal(t, sErr.Type(), status.NotFound)
			} else {
				require.NoError(t, err)

				group, err := store.GetGroupByID(context.Background(), LockingStrengthShare, accountID, tt.groupID)
				require.Error(t, err)
				require.Nil(t, group)
			}
		})
	}
}

func TestSqlStore_DeleteGroups(t *testing.T) {
	store, cleanup, err := NewTestStoreFromSQL(context.Background(), "testdata/extended-store.sql", t.TempDir())
	t.Cleanup(cleanup)
	require.NoError(t, err)

	accountID := "bf1c8084-ba50-4ce7-9439-34653001fc3b"

	tests := []struct {
		name        string
		groupIDs    []string
		expectError bool
	}{
		{
			name:        "delete multiple existing groups",
			groupIDs:    []string{"cfefqs706sqkneg59g4g", "cfefqs706sqkneg59g3g"},
			expectError: false,
		},
		{
			name:        "delete non-existing groups",
			groupIDs:    []string{"non-existing-id-1", "non-existing-id-2"},
			expectError: false,
		},
		{
			name:        "delete with empty group IDs list",
			groupIDs:    []string{},
			expectError: false,
		},
	}

	for _, tt := range tests {
		t.Run(tt.name, func(t *testing.T) {
			err := store.DeleteGroups(context.Background(), LockingStrengthUpdate, accountID, tt.groupIDs)
			if tt.expectError {
				require.Error(t, err)
			} else {
				require.NoError(t, err)

				for _, groupID := range tt.groupIDs {
					group, err := store.GetGroupByID(context.Background(), LockingStrengthShare, accountID, groupID)
					require.Error(t, err)
					require.Nil(t, group)
				}
			}
		})
	}
}

func TestSqlStore_GetPeerByID(t *testing.T) {
	store, cleanup, err := NewTestStoreFromSQL(context.Background(), "testdata/store_policy_migrate.sql", t.TempDir())
	t.Cleanup(cleanup)
	require.NoError(t, err)

	accountID := "bf1c8084-ba50-4ce7-9439-34653001fc3b"
	tests := []struct {
		name        string
		peerID      string
		expectError bool
	}{
		{
			name:        "retrieve existing peer",
			peerID:      "cfefqs706sqkneg59g4g",
			expectError: false,
		},
		{
			name:        "retrieve non-existing peer",
			peerID:      "non-existing",
			expectError: true,
		},
		{
			name:        "retrieve with empty peer ID",
			peerID:      "",
			expectError: true,
		},
	}

	for _, tt := range tests {
		t.Run(tt.name, func(t *testing.T) {
			peer, err := store.GetPeerByID(context.Background(), LockingStrengthShare, accountID, tt.peerID)
			if tt.expectError {
				require.Error(t, err)
				sErr, ok := status.FromError(err)
				require.True(t, ok)
				require.Equal(t, sErr.Type(), status.NotFound)
				require.Nil(t, peer)
			} else {
				require.NoError(t, err)
				require.NotNil(t, peer)
				require.Equal(t, tt.peerID, peer.ID)
			}
		})
	}
}

func TestSqlStore_GetPeersByIDs(t *testing.T) {
	store, cleanup, err := NewTestStoreFromSQL(context.Background(), "testdata/store_policy_migrate.sql", t.TempDir())
	t.Cleanup(cleanup)
	require.NoError(t, err)

	accountID := "bf1c8084-ba50-4ce7-9439-34653001fc3b"
	tests := []struct {
		name          string
		peerIDs       []string
		expectedCount int
	}{
		{
			name:          "retrieve existing peers by existing IDs",
			peerIDs:       []string{"cfefqs706sqkneg59g4g", "cfeg6sf06sqkneg59g50"},
			expectedCount: 2,
		},
		{
			name:          "empty peer IDs list",
			peerIDs:       []string{},
			expectedCount: 0,
		},
		{
			name:          "non-existing peer IDs",
			peerIDs:       []string{"nonexistent1", "nonexistent2"},
			expectedCount: 0,
		},
		{
			name:          "mixed existing and non-existing peer IDs",
			peerIDs:       []string{"cfeg6sf06sqkneg59g50", "nonexistent"},
			expectedCount: 1,
		},
	}

	for _, tt := range tests {
		t.Run(tt.name, func(t *testing.T) {
			peers, err := store.GetPeersByIDs(context.Background(), LockingStrengthShare, accountID, tt.peerIDs)
			require.NoError(t, err)
			require.Len(t, peers, tt.expectedCount)
		})
	}
}

func TestSqlStore_GetPostureChecksByID(t *testing.T) {
	store, cleanup, err := NewTestStoreFromSQL(context.Background(), "testdata/extended-store.sql", t.TempDir())
	t.Cleanup(cleanup)
	require.NoError(t, err)

	accountID := "bf1c8084-ba50-4ce7-9439-34653001fc3b"
	tests := []struct {
		name            string
		postureChecksID string
		expectError     bool
	}{
		{
			name:            "retrieve existing posture checks",
			postureChecksID: "csplshq7qv948l48f7t0",
			expectError:     false,
		},
		{
			name:            "retrieve non-existing posture checks",
			postureChecksID: "non-existing",
			expectError:     true,
		},
		{
			name:            "retrieve with empty posture checks ID",
			postureChecksID: "",
			expectError:     true,
		},
	}

	for _, tt := range tests {
		t.Run(tt.name, func(t *testing.T) {
			postureChecks, err := store.GetPostureChecksByID(context.Background(), LockingStrengthShare, accountID, tt.postureChecksID)
			if tt.expectError {
				require.Error(t, err)
				sErr, ok := status.FromError(err)
				require.True(t, ok)
				require.Equal(t, sErr.Type(), status.NotFound)
				require.Nil(t, postureChecks)
			} else {
				require.NoError(t, err)
				require.NotNil(t, postureChecks)
				require.Equal(t, tt.postureChecksID, postureChecks.ID)
			}
		})
	}
}

func TestSqlStore_GetPostureChecksByIDs(t *testing.T) {
	store, cleanup, err := NewTestStoreFromSQL(context.Background(), "testdata/extended-store.sql", t.TempDir())
	t.Cleanup(cleanup)
	require.NoError(t, err)

	accountID := "bf1c8084-ba50-4ce7-9439-34653001fc3b"

	tests := []struct {
		name            string
		postureCheckIDs []string
		expectedCount   int
	}{
		{
			name:            "retrieve existing posture checks by existing IDs",
			postureCheckIDs: []string{"csplshq7qv948l48f7t0", "cspnllq7qv95uq1r4k90"},
			expectedCount:   2,
		},
		{
			name:            "empty posture check IDs list",
			postureCheckIDs: []string{},
			expectedCount:   0,
		},
		{
			name:            "non-existing posture check IDs",
			postureCheckIDs: []string{"nonexistent1", "nonexistent2"},
			expectedCount:   0,
		},
		{
			name:            "mixed existing and non-existing posture check IDs",
			postureCheckIDs: []string{"cspnllq7qv95uq1r4k90", "nonexistent"},
			expectedCount:   1,
		},
	}

	for _, tt := range tests {
		t.Run(tt.name, func(t *testing.T) {
			groups, err := store.GetPostureChecksByIDs(context.Background(), LockingStrengthShare, accountID, tt.postureCheckIDs)
			require.NoError(t, err)
			require.Len(t, groups, tt.expectedCount)
		})
	}
}

func TestSqlStore_SavePostureChecks(t *testing.T) {
	store, cleanup, err := NewTestStoreFromSQL(context.Background(), "testdata/extended-store.sql", t.TempDir())
	t.Cleanup(cleanup)
	require.NoError(t, err)

	accountID := "bf1c8084-ba50-4ce7-9439-34653001fc3b"

	postureChecks := &posture.Checks{
		ID:        "posture-checks-id",
		AccountID: accountID,
		Checks: posture.ChecksDefinition{
			NBVersionCheck: &posture.NBVersionCheck{
				MinVersion: "0.31.0",
			},
			OSVersionCheck: &posture.OSVersionCheck{
				Ios: &posture.MinVersionCheck{
					MinVersion: "13.0.1",
				},
				Linux: &posture.MinKernelVersionCheck{
					MinKernelVersion: "5.3.3-dev",
				},
			},
			GeoLocationCheck: &posture.GeoLocationCheck{
				Locations: []posture.Location{
					{
						CountryCode: "DE",
						CityName:    "Berlin",
					},
				},
				Action: posture.CheckActionAllow,
			},
		},
	}
	err = store.SavePostureChecks(context.Background(), LockingStrengthUpdate, postureChecks)
	require.NoError(t, err)

	savePostureChecks, err := store.GetPostureChecksByID(context.Background(), LockingStrengthShare, accountID, "posture-checks-id")
	require.NoError(t, err)
	require.Equal(t, savePostureChecks, postureChecks)
}

func TestSqlStore_DeletePostureChecks(t *testing.T) {
	store, cleanup, err := NewTestStoreFromSQL(context.Background(), "testdata/extended-store.sql", t.TempDir())
	t.Cleanup(cleanup)
	require.NoError(t, err)

	accountID := "bf1c8084-ba50-4ce7-9439-34653001fc3b"

	tests := []struct {
		name            string
		postureChecksID string
		expectError     bool
	}{
		{
			name:            "delete existing posture checks",
			postureChecksID: "csplshq7qv948l48f7t0",
			expectError:     false,
		},
		{
			name:            "delete non-existing posture checks",
			postureChecksID: "non-existing-posture-checks-id",
			expectError:     true,
		},
		{
			name:            "delete with empty posture checks ID",
			postureChecksID: "",
			expectError:     true,
		},
	}

	for _, tt := range tests {
		t.Run(tt.name, func(t *testing.T) {
			err = store.DeletePostureChecks(context.Background(), LockingStrengthUpdate, accountID, tt.postureChecksID)
			if tt.expectError {
				require.Error(t, err)
				sErr, ok := status.FromError(err)
				require.True(t, ok)
				require.Equal(t, sErr.Type(), status.NotFound)
			} else {
				require.NoError(t, err)
				group, err := store.GetPostureChecksByID(context.Background(), LockingStrengthShare, accountID, tt.postureChecksID)
				require.Error(t, err)
				require.Nil(t, group)
			}
		})
	}
}

func TestSqlStore_GetPolicyByID(t *testing.T) {
	store, cleanup, err := NewTestStoreFromSQL(context.Background(), "testdata/store.sql", t.TempDir())
	t.Cleanup(cleanup)
	require.NoError(t, err)

	accountID := "bf1c8084-ba50-4ce7-9439-34653001fc3b"
	tests := []struct {
		name        string
		policyID    string
		expectError bool
	}{
		{
			name:        "retrieve existing policy",
			policyID:    "cs1tnh0hhcjnqoiuebf0",
			expectError: false,
		},
		{
			name:        "retrieve non-existing policy checks",
			policyID:    "non-existing",
			expectError: true,
		},
		{
			name:        "retrieve with empty policy ID",
			policyID:    "",
			expectError: true,
		},
	}

	for _, tt := range tests {
		t.Run(tt.name, func(t *testing.T) {
			policy, err := store.GetPolicyByID(context.Background(), LockingStrengthShare, accountID, tt.policyID)
			if tt.expectError {
				require.Error(t, err)
				sErr, ok := status.FromError(err)
				require.True(t, ok)
				require.Equal(t, sErr.Type(), status.NotFound)
				require.Nil(t, policy)
			} else {
				require.NoError(t, err)
				require.NotNil(t, policy)
				require.Equal(t, tt.policyID, policy.ID)
			}
		})
	}
}

func TestSqlStore_CreatePolicy(t *testing.T) {
	store, cleanup, err := NewTestStoreFromSQL(context.Background(), "testdata/store.sql", t.TempDir())
	t.Cleanup(cleanup)
	require.NoError(t, err)

	accountID := "bf1c8084-ba50-4ce7-9439-34653001fc3b"

	policy := &Policy{
		ID:        "policy-id",
		AccountID: accountID,
		Enabled:   true,
		Rules: []*PolicyRule{
			{
				Enabled:       true,
				Sources:       []string{"groupA"},
				Destinations:  []string{"groupC"},
				Bidirectional: true,
				Action:        PolicyTrafficActionAccept,
			},
		},
	}
	err = store.CreatePolicy(context.Background(), LockingStrengthUpdate, policy)
	require.NoError(t, err)

	savePolicy, err := store.GetPolicyByID(context.Background(), LockingStrengthShare, accountID, policy.ID)
	require.NoError(t, err)
	require.Equal(t, savePolicy, policy)

}

func TestSqlStore_SavePolicy(t *testing.T) {
	store, cleanup, err := NewTestStoreFromSQL(context.Background(), "testdata/store.sql", t.TempDir())
	t.Cleanup(cleanup)
	require.NoError(t, err)

	accountID := "bf1c8084-ba50-4ce7-9439-34653001fc3b"
	policyID := "cs1tnh0hhcjnqoiuebf0"

	policy, err := store.GetPolicyByID(context.Background(), LockingStrengthShare, accountID, policyID)
	require.NoError(t, err)

	policy.Enabled = false
	policy.Description = "policy"
	policy.Rules[0].Sources = []string{"group"}
	policy.Rules[0].Ports = []string{"80", "443"}
	err = store.SavePolicy(context.Background(), LockingStrengthUpdate, policy)
	require.NoError(t, err)

	savePolicy, err := store.GetPolicyByID(context.Background(), LockingStrengthShare, accountID, policy.ID)
	require.NoError(t, err)
	require.Equal(t, savePolicy, policy)
}

func TestSqlStore_DeletePolicy(t *testing.T) {
	store, cleanup, err := NewTestStoreFromSQL(context.Background(), "testdata/store.sql", t.TempDir())
	t.Cleanup(cleanup)
	require.NoError(t, err)

	accountID := "bf1c8084-ba50-4ce7-9439-34653001fc3b"
	policyID := "cs1tnh0hhcjnqoiuebf0"

	err = store.DeletePolicy(context.Background(), LockingStrengthShare, accountID, policyID)
	require.NoError(t, err)

	policy, err := store.GetPolicyByID(context.Background(), LockingStrengthShare, accountID, policyID)
	require.Error(t, err)
	require.Nil(t, policy)
}

func TestSqlStore_GetDNSSettings(t *testing.T) {
	store, cleanup, err := NewTestStoreFromSQL(context.Background(), "testdata/store.sql", t.TempDir())
	t.Cleanup(cleanup)
	require.NoError(t, err)

	tests := []struct {
		name        string
		accountID   string
		expectError bool
	}{
		{
			name:        "retrieve existing account dns settings",
			accountID:   "bf1c8084-ba50-4ce7-9439-34653001fc3b",
			expectError: false,
		},
		{
			name:        "retrieve non-existing account dns settings",
			accountID:   "non-existing",
			expectError: true,
		},
		{
			name:        "retrieve dns settings with empty account ID",
			accountID:   "",
			expectError: true,
		},
	}

	for _, tt := range tests {
		t.Run(tt.name, func(t *testing.T) {
			dnsSettings, err := store.GetAccountDNSSettings(context.Background(), LockingStrengthShare, tt.accountID)
			if tt.expectError {
				require.Error(t, err)
				sErr, ok := status.FromError(err)
				require.True(t, ok)
				require.Equal(t, sErr.Type(), status.NotFound)
				require.Nil(t, dnsSettings)
			} else {
				require.NoError(t, err)
				require.NotNil(t, dnsSettings)
			}
		})
	}
}

func TestSqlStore_SaveDNSSettings(t *testing.T) {
	store, cleanup, err := NewTestStoreFromSQL(context.Background(), "testdata/store.sql", t.TempDir())
	t.Cleanup(cleanup)
	require.NoError(t, err)

	accountID := "bf1c8084-ba50-4ce7-9439-34653001fc3b"

	dnsSettings, err := store.GetAccountDNSSettings(context.Background(), LockingStrengthShare, accountID)
	require.NoError(t, err)

	dnsSettings.DisabledManagementGroups = []string{"groupA", "groupB"}
	err = store.SaveDNSSettings(context.Background(), LockingStrengthUpdate, accountID, dnsSettings)
	require.NoError(t, err)

	saveDNSSettings, err := store.GetAccountDNSSettings(context.Background(), LockingStrengthShare, accountID)
	require.NoError(t, err)
	require.Equal(t, saveDNSSettings, dnsSettings)
}

func TestSqlStore_GetAccountNameServerGroups(t *testing.T) {
	store, cleanup, err := NewTestStoreFromSQL(context.Background(), "testdata/extended-store.sql", t.TempDir())
	t.Cleanup(cleanup)
	require.NoError(t, err)

	tests := []struct {
		name          string
		accountID     string
		expectedCount int
	}{
		{
			name:          "retrieve name server groups by existing account ID",
			accountID:     "bf1c8084-ba50-4ce7-9439-34653001fc3b",
			expectedCount: 1,
		},
		{
			name:          "non-existing account ID",
			accountID:     "nonexistent",
			expectedCount: 0,
		},
		{
			name:          "empty account ID",
			accountID:     "",
			expectedCount: 0,
		},
	}

	for _, tt := range tests {
		t.Run(tt.name, func(t *testing.T) {
			peers, err := store.GetAccountNameServerGroups(context.Background(), LockingStrengthShare, tt.accountID)
			require.NoError(t, err)
			require.Len(t, peers, tt.expectedCount)
		})
	}

}

func TestSqlStore_GetNameServerByID(t *testing.T) {
	store, cleanup, err := NewTestStoreFromSQL(context.Background(), "testdata/extended-store.sql", t.TempDir())
	t.Cleanup(cleanup)
	require.NoError(t, err)

	accountID := "bf1c8084-ba50-4ce7-9439-34653001fc3b"
	tests := []struct {
		name        string
		nsGroupID   string
		expectError bool
	}{
		{
			name:        "retrieve existing nameserver group",
			nsGroupID:   "csqdelq7qv97ncu7d9t0",
			expectError: false,
		},
		{
			name:        "retrieve non-existing nameserver group",
			nsGroupID:   "non-existing",
			expectError: true,
		},
		{
			name:        "retrieve with empty nameserver group ID",
			nsGroupID:   "",
			expectError: true,
		},
	}

	for _, tt := range tests {
		t.Run(tt.name, func(t *testing.T) {
			nsGroup, err := store.GetNameServerGroupByID(context.Background(), LockingStrengthShare, accountID, tt.nsGroupID)
			if tt.expectError {
				require.Error(t, err)
				sErr, ok := status.FromError(err)
				require.True(t, ok)
				require.Equal(t, sErr.Type(), status.NotFound)
				require.Nil(t, nsGroup)
			} else {
				require.NoError(t, err)
				require.NotNil(t, nsGroup)
				require.Equal(t, tt.nsGroupID, nsGroup.ID)
			}
		})
	}
}

func TestSqlStore_SaveNameServerGroup(t *testing.T) {
	store, cleanup, err := NewTestStoreFromSQL(context.Background(), "testdata/extended-store.sql", t.TempDir())
	t.Cleanup(cleanup)
	require.NoError(t, err)

	accountID := "bf1c8084-ba50-4ce7-9439-34653001fc3b"

	nsGroup := &nbdns.NameServerGroup{
		ID:        "ns-group-id",
		AccountID: accountID,
		Name:      "NS Group",
		NameServers: []nbdns.NameServer{
			{
				IP:     netip.MustParseAddr("8.8.8.8"),
				NSType: 1,
				Port:   53,
			},
		},
		Groups:               []string{"groupA"},
		Primary:              true,
		Enabled:              true,
		SearchDomainsEnabled: false,
	}

	err = store.SaveNameServerGroup(context.Background(), LockingStrengthUpdate, nsGroup)
	require.NoError(t, err)

	saveNSGroup, err := store.GetNameServerGroupByID(context.Background(), LockingStrengthShare, accountID, nsGroup.ID)
	require.NoError(t, err)
	require.Equal(t, saveNSGroup, nsGroup)
}

func TestSqlStore_DeleteNameServerGroup(t *testing.T) {
	store, cleanup, err := NewTestStoreFromSQL(context.Background(), "testdata/extended-store.sql", t.TempDir())
	t.Cleanup(cleanup)
	require.NoError(t, err)

	accountID := "bf1c8084-ba50-4ce7-9439-34653001fc3b"
	nsGroupID := "csqdelq7qv97ncu7d9t0"

	err = store.DeleteNameServerGroup(context.Background(), LockingStrengthShare, accountID, nsGroupID)
	require.NoError(t, err)

	nsGroup, err := store.GetNameServerGroupByID(context.Background(), LockingStrengthShare, accountID, nsGroupID)
	require.Error(t, err)
	require.Nil(t, nsGroup)
<<<<<<< HEAD
}

func TestSqlStore_GetAccountPeers(t *testing.T) {
	store, cleanup, err := NewTestStoreFromSQL(context.Background(), "testdata/store_with_expired_peers.sql", t.TempDir())
	t.Cleanup(cleanup)
	require.NoError(t, err)

	tests := []struct {
		name          string
		accountID     string
		expectedCount int
	}{
		{
			name:          "retrieve peers by existing account ID",
			accountID:     "bf1c8084-ba50-4ce7-9439-34653001fc3b",
			expectedCount: 4,
		},
		{
			name:          "non-existing account ID",
			accountID:     "nonexistent",
			expectedCount: 0,
		},
		{
			name:          "empty account ID",
			accountID:     "",
			expectedCount: 0,
		},
	}

	for _, tt := range tests {
		t.Run(tt.name, func(t *testing.T) {
			peers, err := store.GetAccountPeers(context.Background(), LockingStrengthShare, tt.accountID)
			require.NoError(t, err)
			require.Len(t, peers, tt.expectedCount)
		})
	}

}

func TestSqlStore_GetAccountPeersWithExpiration(t *testing.T) {
	store, cleanup, err := NewTestStoreFromSQL(context.Background(), "testdata/store_with_expired_peers.sql", t.TempDir())
	t.Cleanup(cleanup)
	require.NoError(t, err)

	tests := []struct {
		name          string
		accountID     string
		expectedCount int
	}{
		{
			name:          "retrieve peers with expiration by existing account ID",
			accountID:     "bf1c8084-ba50-4ce7-9439-34653001fc3b",
			expectedCount: 1,
		},
		{
			name:          "non-existing account ID",
			accountID:     "nonexistent",
			expectedCount: 0,
		},
		{
			name:          "empty account ID",
			accountID:     "",
			expectedCount: 0,
		},
	}

	for _, tt := range tests {
		t.Run(tt.name, func(t *testing.T) {
			peers, err := store.GetAccountPeersWithExpiration(context.Background(), LockingStrengthShare, tt.accountID)
			require.NoError(t, err)
			require.Len(t, peers, tt.expectedCount)
		})
	}
}

func TestSqlStore_GetAccountPeersWithInactivity(t *testing.T) {
	store, cleanup, err := NewTestStoreFromSQL(context.Background(), "testdata/store_with_expired_peers.sql", t.TempDir())
	t.Cleanup(cleanup)
	require.NoError(t, err)

	tests := []struct {
		name          string
		accountID     string
		expectedCount int
	}{
		{
			name:          "retrieve peers with inactivity by existing account ID",
			accountID:     "bf1c8084-ba50-4ce7-9439-34653001fc3b",
			expectedCount: 1,
		},
		{
			name:          "non-existing account ID",
			accountID:     "nonexistent",
			expectedCount: 0,
		},
		{
			name:          "empty account ID",
			accountID:     "",
			expectedCount: 0,
		},
	}

	for _, tt := range tests {
		t.Run(tt.name, func(t *testing.T) {
			peers, err := store.GetAccountPeersWithInactivity(context.Background(), LockingStrengthShare, tt.accountID)
			require.NoError(t, err)
			require.Len(t, peers, tt.expectedCount)
		})
	}
}

func TestSqlStore_GetAllEphemeralPeers(t *testing.T) {
	store, cleanup, err := NewTestStoreFromSQL(context.Background(), "testdata/storev1.sql", t.TempDir())
	t.Cleanup(cleanup)
	require.NoError(t, err)

	peers, err := store.GetAllEphemeralPeers(context.Background(), LockingStrengthShare)
	require.NoError(t, err)
	require.Len(t, peers, 1)
	require.True(t, peers[0].Ephemeral)
}

func TestSqlStore_DeletePeer(t *testing.T) {
	store, cleanup, err := NewTestStoreFromSQL(context.Background(), "testdata/store_with_expired_peers.sql", t.TempDir())
	t.Cleanup(cleanup)
	require.NoError(t, err)

	accountID := "bf1c8084-ba50-4ce7-9439-34653001fc3b"
	peerID := "csrnkiq7qv9d8aitqd50"

	err = store.DeletePeer(context.Background(), LockingStrengthUpdate, accountID, peerID)
	require.NoError(t, err)

	peer, err := store.GetPeerByID(context.Background(), LockingStrengthShare, accountID, peerID)
	require.Error(t, err)
	require.Nil(t, peer)
=======
>>>>>>> 92036900
}<|MERGE_RESOLUTION|>--- conflicted
+++ resolved
@@ -2044,143 +2044,4 @@
 	nsGroup, err := store.GetNameServerGroupByID(context.Background(), LockingStrengthShare, accountID, nsGroupID)
 	require.Error(t, err)
 	require.Nil(t, nsGroup)
-<<<<<<< HEAD
-}
-
-func TestSqlStore_GetAccountPeers(t *testing.T) {
-	store, cleanup, err := NewTestStoreFromSQL(context.Background(), "testdata/store_with_expired_peers.sql", t.TempDir())
-	t.Cleanup(cleanup)
-	require.NoError(t, err)
-
-	tests := []struct {
-		name          string
-		accountID     string
-		expectedCount int
-	}{
-		{
-			name:          "retrieve peers by existing account ID",
-			accountID:     "bf1c8084-ba50-4ce7-9439-34653001fc3b",
-			expectedCount: 4,
-		},
-		{
-			name:          "non-existing account ID",
-			accountID:     "nonexistent",
-			expectedCount: 0,
-		},
-		{
-			name:          "empty account ID",
-			accountID:     "",
-			expectedCount: 0,
-		},
-	}
-
-	for _, tt := range tests {
-		t.Run(tt.name, func(t *testing.T) {
-			peers, err := store.GetAccountPeers(context.Background(), LockingStrengthShare, tt.accountID)
-			require.NoError(t, err)
-			require.Len(t, peers, tt.expectedCount)
-		})
-	}
-
-}
-
-func TestSqlStore_GetAccountPeersWithExpiration(t *testing.T) {
-	store, cleanup, err := NewTestStoreFromSQL(context.Background(), "testdata/store_with_expired_peers.sql", t.TempDir())
-	t.Cleanup(cleanup)
-	require.NoError(t, err)
-
-	tests := []struct {
-		name          string
-		accountID     string
-		expectedCount int
-	}{
-		{
-			name:          "retrieve peers with expiration by existing account ID",
-			accountID:     "bf1c8084-ba50-4ce7-9439-34653001fc3b",
-			expectedCount: 1,
-		},
-		{
-			name:          "non-existing account ID",
-			accountID:     "nonexistent",
-			expectedCount: 0,
-		},
-		{
-			name:          "empty account ID",
-			accountID:     "",
-			expectedCount: 0,
-		},
-	}
-
-	for _, tt := range tests {
-		t.Run(tt.name, func(t *testing.T) {
-			peers, err := store.GetAccountPeersWithExpiration(context.Background(), LockingStrengthShare, tt.accountID)
-			require.NoError(t, err)
-			require.Len(t, peers, tt.expectedCount)
-		})
-	}
-}
-
-func TestSqlStore_GetAccountPeersWithInactivity(t *testing.T) {
-	store, cleanup, err := NewTestStoreFromSQL(context.Background(), "testdata/store_with_expired_peers.sql", t.TempDir())
-	t.Cleanup(cleanup)
-	require.NoError(t, err)
-
-	tests := []struct {
-		name          string
-		accountID     string
-		expectedCount int
-	}{
-		{
-			name:          "retrieve peers with inactivity by existing account ID",
-			accountID:     "bf1c8084-ba50-4ce7-9439-34653001fc3b",
-			expectedCount: 1,
-		},
-		{
-			name:          "non-existing account ID",
-			accountID:     "nonexistent",
-			expectedCount: 0,
-		},
-		{
-			name:          "empty account ID",
-			accountID:     "",
-			expectedCount: 0,
-		},
-	}
-
-	for _, tt := range tests {
-		t.Run(tt.name, func(t *testing.T) {
-			peers, err := store.GetAccountPeersWithInactivity(context.Background(), LockingStrengthShare, tt.accountID)
-			require.NoError(t, err)
-			require.Len(t, peers, tt.expectedCount)
-		})
-	}
-}
-
-func TestSqlStore_GetAllEphemeralPeers(t *testing.T) {
-	store, cleanup, err := NewTestStoreFromSQL(context.Background(), "testdata/storev1.sql", t.TempDir())
-	t.Cleanup(cleanup)
-	require.NoError(t, err)
-
-	peers, err := store.GetAllEphemeralPeers(context.Background(), LockingStrengthShare)
-	require.NoError(t, err)
-	require.Len(t, peers, 1)
-	require.True(t, peers[0].Ephemeral)
-}
-
-func TestSqlStore_DeletePeer(t *testing.T) {
-	store, cleanup, err := NewTestStoreFromSQL(context.Background(), "testdata/store_with_expired_peers.sql", t.TempDir())
-	t.Cleanup(cleanup)
-	require.NoError(t, err)
-
-	accountID := "bf1c8084-ba50-4ce7-9439-34653001fc3b"
-	peerID := "csrnkiq7qv9d8aitqd50"
-
-	err = store.DeletePeer(context.Background(), LockingStrengthUpdate, accountID, peerID)
-	require.NoError(t, err)
-
-	peer, err := store.GetPeerByID(context.Background(), LockingStrengthShare, accountID, peerID)
-	require.Error(t, err)
-	require.Nil(t, peer)
-=======
->>>>>>> 92036900
 }