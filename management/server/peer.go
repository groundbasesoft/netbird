--- conflicted
+++ resolved
@@ -1208,7 +1208,6 @@
 				remotePeerNetworkMap.Merge(proxyNetworkMap)
 			}
 
-<<<<<<< HEAD
 			extraSetting, err := am.settingsManager.GetExtraSettings(ctx, accountID)
 			if err != nil {
 				log.WithContext(ctx).Errorf("failed to get flow enabled status: %v", err)
@@ -1216,9 +1215,6 @@
 			}
 
 			update := toSyncResponse(ctx, nil, p, nil, nil, remotePeerNetworkMap, am.GetDNSDomain(), postureChecks, dnsCache, account.Settings.RoutingPeerDNSResolutionEnabled, extraSetting)
-=======
-			update := toSyncResponse(ctx, nil, p, nil, nil, remotePeerNetworkMap, am.GetDNSDomain(), postureChecks, dnsCache, account.Settings.RoutingPeerDNSResolutionEnabled)
->>>>>>> fc1da945
 			am.peersUpdateManager.SendUpdate(ctx, p.ID, &UpdateMessage{Update: update, NetworkMap: remotePeerNetworkMap})
 		}(peer)
 	}
@@ -1281,7 +1277,6 @@
 		remotePeerNetworkMap.Merge(proxyNetworkMap)
 	}
 
-<<<<<<< HEAD
 	extraSettings, err := am.settingsManager.GetExtraSettings(ctx, peer.AccountID)
 	if err != nil {
 		log.WithContext(ctx).Errorf("failed to get extra settings: %v", err)
@@ -1289,9 +1284,6 @@
 	}
 
 	update := toSyncResponse(ctx, nil, peer, nil, nil, remotePeerNetworkMap, am.GetDNSDomain(), postureChecks, dnsCache, account.Settings.RoutingPeerDNSResolutionEnabled, extraSettings)
-=======
-	update := toSyncResponse(ctx, nil, peer, nil, nil, remotePeerNetworkMap, am.GetDNSDomain(), postureChecks, dnsCache, account.Settings.RoutingPeerDNSResolutionEnabled)
->>>>>>> fc1da945
 	am.peersUpdateManager.SendUpdate(ctx, peer.ID, &UpdateMessage{Update: update, NetworkMap: remotePeerNetworkMap})
 }
 
