--- conflicted
+++ resolved
@@ -4,7 +4,6 @@
 	"context"
 	"fmt"
 	"net"
-	"slices"
 	"strings"
 	"sync"
 	"time"
@@ -220,17 +219,13 @@
 	}
 
 	account.UpdatePeer(peer)
-	account.Network.IncSerial()
 
 	err = am.Store.SaveAccount(ctx, account)
 	if err != nil {
 		return nil, err
 	}
 
-	expired, _ := peer.LoginExpired(account.Settings.PeerLoginExpiration)
-	if expired && peer.LoginExpirationEnabled {
-		am.updateAccountPeers(ctx, account)
-	}
+	am.updateAccountPeers(ctx, account)
 
 	return peer, nil
 }
@@ -294,7 +289,6 @@
 		return err
 	}
 
-	updateAccountPeers := isPeerInActiveGroup(account, peerID)
 	err = am.deletePeers(ctx, account, []string{peerID}, userID)
 	if err != nil {
 		return err
@@ -305,9 +299,7 @@
 		return err
 	}
 
-	if updateAccountPeers {
-		am.updateAccountPeers(ctx, account)
-	}
+	am.updateAccountPeers(ctx, account)
 
 	return nil
 }
@@ -521,7 +513,6 @@
 	}
 
 	account.Peers[newPeer.ID] = newPeer
-
 	account.Network.IncSerial()
 	err = am.Store.SaveAccount(ctx, account)
 	if err != nil {
@@ -540,9 +531,7 @@
 
 	am.StoreEvent(ctx, opEvent.InitiatorID, opEvent.TargetID, opEvent.AccountID, opEvent.Activity, opEvent.Meta)
 
-	if areGroupChangesAffectPeers(account, groupsToAdd) {
-		am.updateAccountPeers(ctx, account)
-	}
+	am.updateAccountPeers(ctx, account)
 
 	approvedPeersMap, err := am.GetValidatedPeers(account)
 	if err != nil {
@@ -571,8 +560,6 @@
 		return nil, nil, nil, status.NewPeerLoginExpiredError()
 	}
 
-<<<<<<< HEAD
-=======
 	peer, updated := updatePeerMeta(peer, sync.Meta, account)
 	if updated {
 		err = am.Store.SavePeer(ctx, account.Id, peer)
@@ -585,28 +572,21 @@
 		}
 	}
 
->>>>>>> 34114d4a
 	peerNotValid, isStatusChanged, err := am.integratedPeerValidator.IsNotValidPeer(ctx, account.Id, peer, account.GetPeerGroupsList(peer.ID), account.Settings.Extra)
 	if err != nil {
 		return nil, nil, nil, err
 	}
+
+	var postureChecks []*posture.Checks
 
 	if peerNotValid {
 		emptyMap := &NetworkMap{
 			Network: account.Network.Copy(),
 		}
-		return peer, emptyMap, nil, nil
-	}
-
-	peer, peerMetaUpdated := updatePeerMeta(peer, sync.Meta, account)
-	if peerMetaUpdated {
-		err = am.Store.SaveAccount(ctx, account)
-		if err != nil {
-			return nil, nil, nil, err
-		}
-	}
-
-	if isStatusChanged || (peerMetaUpdated && sync.UpdateAccountPeers) {
+		return peer, emptyMap, postureChecks, nil
+	}
+
+	if isStatusChanged {
 		am.updateAccountPeers(ctx, account)
 	}
 
@@ -614,7 +594,7 @@
 	if err != nil {
 		return nil, nil, nil, err
 	}
-	postureChecks := am.getPeerPostureChecks(account, peer)
+	postureChecks = am.getPeerPostureChecks(account, peer)
 
 	customZone := account.GetPeersCustomZone(ctx, am.dnsDomain)
 	return peer, account.GetPeerNetworkMap(ctx, peer.ID, customZone, validPeersMap, am.metrics.AccountManagerMetrics()), postureChecks, nil
@@ -832,28 +812,6 @@
 	account.UpdatePeer(peer)
 }
 
-<<<<<<< HEAD
-func (am *DefaultAccountManager) checkAndUpdatePeerSSHKey(ctx context.Context, peer *nbpeer.Peer, account *Account, newSSHKey string) (*nbpeer.Peer, error) {
-	if len(newSSHKey) == 0 {
-		log.WithContext(ctx).Debugf("no new SSH key provided for peer %s, skipping update", peer.ID)
-		return peer, nil
-	}
-
-	if peer.SSHKey == newSSHKey {
-		log.WithContext(ctx).Debugf("same SSH key provided for peer %s, skipping update", peer.ID)
-		return peer, nil
-	}
-
-	peer.SSHKey = newSSHKey
-	account.UpdatePeer(peer)
-
-	err := am.Store.SaveAccount(ctx, account)
-	if err != nil {
-		return nil, err
-	}
-
-	return peer, nil
-=======
 // UpdatePeerSSHKey updates peer's public SSH key
 func (am *DefaultAccountManager) UpdatePeerSSHKey(ctx context.Context, peerID string, sshKey string) error {
 	if sshKey == "" {
@@ -897,7 +855,6 @@
 	am.updateAccountPeers(ctx, account)
 
 	return nil
->>>>>>> 34114d4a
 }
 
 // GetPeer for a given accountID, peerID and userID error if not found.
@@ -1003,21 +960,6 @@
 			am.peersUpdateManager.SendUpdate(ctx, p.ID, &UpdateMessage{Update: update, NetworkMap: remotePeerNetworkMap, Checks: postureChecks})
 		}(peer)
 	}
-<<<<<<< HEAD
-}
-
-// IsPeerInActiveGroup checks if the given peer is part of a group that is used
-// in an active DNS, route, or ACL configuration.
-func isPeerInActiveGroup(account *Account, peerID string) bool {
-	peerGroupIDs := make([]string, 0)
-	for _, group := range account.Groups {
-		if slices.Contains(group.Peers, peerID) {
-			peerGroupIDs = append(peerGroupIDs, group.ID)
-		}
-	}
-	return areGroupChangesAffectPeers(account, peerGroupIDs)
-=======
 
 	wg.Wait()
->>>>>>> 34114d4a
 }