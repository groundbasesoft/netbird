--- conflicted
+++ resolved
@@ -378,7 +378,6 @@
 		}
 
 		eventsToStore, err = deletePeers(ctx, am, transaction, accountID, userID, []*nbpeer.Peer{peer})
-<<<<<<< HEAD
 		if err != nil {
 			return fmt.Errorf("failed to delete peer: %w", err)
 		}
@@ -388,9 +387,6 @@
 		}
 
 		return nil
-=======
-		return err
->>>>>>> 91e74239
 	})
 	if err != nil {
 		return err
@@ -1292,21 +1288,6 @@
 }
 
 func (am *DefaultAccountManager) BufferUpdateAccountPeers(ctx context.Context, accountID string) {
-<<<<<<< HEAD
-	go func() {
-		mu, _ := am.accountUpdateLocks.LoadOrStore(accountID, &sync.Mutex{})
-		lock := mu.(*sync.Mutex)
-
-		if !lock.TryLock() {
-			return
-		}
-
-		go func() {
-			time.Sleep(time.Duration(am.updateAccountPeersBufferInterval.Load()))
-			lock.Unlock()
-			am.UpdateAccountPeers(ctx, accountID)
-		}()
-=======
 	bufUpd, _ := am.accountUpdateLocks.LoadOrStore(accountID, &bufferUpdate{})
 	b := bufUpd.(*bufferUpdate)
 
@@ -1333,7 +1314,6 @@
 			return
 		}
 		b.next.Reset(time.Duration(am.updateAccountPeersBufferInterval.Load()))
->>>>>>> 91e74239
 	}()
 }
 
