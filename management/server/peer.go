package server

import (
	"context"
	"crypto/sha256"
	b64 "encoding/base64"
	"fmt"
	"net"
	"slices"
	"strings"
	"sync"
	"time"

	"github.com/netbirdio/netbird/management/server/geolocation"
	"github.com/rs/xid"
	log "github.com/sirupsen/logrus"
	"golang.org/x/exp/maps"

	"github.com/netbirdio/netbird/management/server/idp"
	"github.com/netbirdio/netbird/management/server/posture"
	"github.com/netbirdio/netbird/management/server/store"
	"github.com/netbirdio/netbird/management/server/types"

	"github.com/netbirdio/netbird/management/proto"
	"github.com/netbirdio/netbird/management/server/activity"
	nbpeer "github.com/netbirdio/netbird/management/server/peer"
	"github.com/netbirdio/netbird/management/server/status"
)

// PeerSync used as a data object between the gRPC API and AccountManager on Sync request.
type PeerSync struct {
	// WireGuardPubKey is a peers WireGuard public key
	WireGuardPubKey string
	// Meta is the system information passed by peer, must be always present
	Meta nbpeer.PeerSystemMeta
	// UpdateAccountPeers indicate updating account peers,
	// which occurs when the peer's metadata is updated
	UpdateAccountPeers bool
}

// PeerLogin used as a data object between the gRPC API and AccountManager on Login request.
type PeerLogin struct {
	// WireGuardPubKey is a peers WireGuard public key
	WireGuardPubKey string
	// SSHKey is a peer's ssh key. Can be empty (e.g., old version do not provide it, or this feature is disabled)
	SSHKey string
	// Meta is the system information passed by peer, must be always present.
	Meta nbpeer.PeerSystemMeta
	// UserID indicates that JWT was used to log in, and it was valid. Can be empty when SetupKey is used or auth is not required.
	UserID string
	// SetupKey references to a server.SetupKey to log in. Can be empty when UserID is used or auth is not required.
	SetupKey string
	// ConnectionIP is the real IP of the peer
	ConnectionIP net.IP
}

// GetPeers returns a list of peers under the given account filtering out peers that do not belong to a user if
// the current user is not an admin.
func (am *DefaultAccountManager) GetPeers(ctx context.Context, accountID, userID string) ([]*nbpeer.Peer, error) {
	user, err := am.Store.GetUserByUserID(ctx, store.LockingStrengthShare, userID)
	if err != nil {
		return nil, err
	}

	if user.AccountID != accountID {
		return nil, status.NewUserNotPartOfAccountError()
	}

	settings, err := am.Store.GetAccountSettings(ctx, store.LockingStrengthShare, accountID)
	if err != nil {
		return nil, err
	}

	if user.IsRegularUser() && settings.RegularUsersViewBlocked {
		return []*nbpeer.Peer{}, nil
	}

	accountPeers, err := am.Store.GetAccountPeers(ctx, store.LockingStrengthShare, accountID)
	if err != nil {
		return nil, err
	}

	peers := make([]*nbpeer.Peer, 0)
	peersMap := make(map[string]*nbpeer.Peer)

	for _, peer := range accountPeers {
		if user.IsRegularUser() && user.Id != peer.UserID {
			// only display peers that belong to the current user if the current user is not an admin
			continue
		}
		peers = append(peers, peer)
		peersMap[peer.ID] = peer
	}

	if user.IsAdminOrServiceUser() {
		return peers, nil
	}

	account, err := am.requestBuffer.GetAccountWithBackpressure(ctx, accountID)
	if err != nil {
		return nil, err
	}

	approvedPeersMap, err := am.GetValidatedPeers(ctx, accountID)
	if err != nil {
		return nil, err
	}

	// fetch all the peers that have access to the user's peers
	for _, peer := range peers {
		aclPeers, _ := account.GetPeerConnectionResources(ctx, peer.ID, approvedPeersMap)
		for _, p := range aclPeers {
			peersMap[p.ID] = p
		}
	}

	return maps.Values(peersMap), nil
}

// MarkPeerConnected marks peer as connected (true) or disconnected (false)
func (am *DefaultAccountManager) MarkPeerConnected(ctx context.Context, peerPubKey string, connected bool, realIP net.IP, accountID string) error {
	var peer *nbpeer.Peer
	var settings *types.Settings
	var expired bool
	var err error

	err = am.Store.ExecuteInTransaction(ctx, func(transaction store.Store) error {
		peer, err = transaction.GetPeerByPeerPubKey(ctx, store.LockingStrengthUpdate, peerPubKey)
		if err != nil {
			return err
		}

		settings, err = transaction.GetAccountSettings(ctx, store.LockingStrengthShare, accountID)
		if err != nil {
			return err
		}

		expired, err = updatePeerStatusAndLocation(ctx, am.geo, transaction, peer, connected, realIP, accountID)
		return err
	})
	if err != nil {
		return err
	}

	if peer.AddedWithSSOLogin() {
		if peer.LoginExpirationEnabled && settings.PeerLoginExpirationEnabled {
			am.checkAndSchedulePeerLoginExpiration(ctx, accountID)
		}

		if peer.InactivityExpirationEnabled && settings.PeerInactivityExpirationEnabled {
			am.checkAndSchedulePeerInactivityExpiration(ctx, accountID)
		}
	}

	if expired {
		// we need to update other peers because when peer login expires all other peers are notified to disconnect from
		// the expired one. Here we notify them that connection is now allowed again.
		am.UpdateAccountPeers(ctx, accountID)
	}

	return nil
}

func updatePeerStatusAndLocation(ctx context.Context, geo geolocation.Geolocation, transaction store.Store, peer *nbpeer.Peer, connected bool, realIP net.IP, accountID string) (bool, error) {
	oldStatus := peer.Status.Copy()
	newStatus := oldStatus
	newStatus.LastSeen = time.Now().UTC()
	newStatus.Connected = connected
	// whenever peer got connected that means that it logged in successfully
	if newStatus.Connected {
		newStatus.LoginExpired = false
	}
	peer.Status = newStatus

	if geo != nil && realIP != nil {
		location, err := geo.Lookup(realIP)
		if err != nil {
			log.WithContext(ctx).Warnf("failed to get location for peer %s realip: [%s]: %v", peer.ID, realIP.String(), err)
		} else {
			peer.Location.ConnectionIP = realIP
			peer.Location.CountryCode = location.Country.ISOCode
			peer.Location.CityName = location.City.Names.En
			peer.Location.GeoNameID = location.City.GeonameID
			err = transaction.SavePeerLocation(ctx, store.LockingStrengthUpdate, accountID, peer)
			if err != nil {
				log.WithContext(ctx).Warnf("could not store location for peer %s: %s", peer.ID, err)
			}
		}
	}

	log.WithContext(ctx).Tracef("saving peer status for peer %s is connected: %t", peer.ID, connected)

	err := transaction.SavePeerStatus(ctx, store.LockingStrengthUpdate, accountID, peer.ID, *newStatus)
	if err != nil {
		return false, err
	}

	return oldStatus.LoginExpired, nil
}

// UpdatePeer updates peer. Only Peer.Name, Peer.SSHEnabled, Peer.LoginExpirationEnabled and Peer.InactivityExpirationEnabled can be updated.
func (am *DefaultAccountManager) UpdatePeer(ctx context.Context, accountID, userID string, update *nbpeer.Peer) (*nbpeer.Peer, error) {
	unlock := am.Store.AcquireWriteLockByUID(ctx, accountID)
	defer unlock()

	user, err := am.Store.GetUserByUserID(ctx, store.LockingStrengthShare, userID)
	if err != nil {
		return nil, err
	}

	if user.AccountID != accountID {
		return nil, status.NewUserNotPartOfAccountError()
	}

	var peer *nbpeer.Peer
	var settings *types.Settings
	var peerGroupList []string
	var requiresPeerUpdates bool
	var peerLabelChanged bool
	var sshChanged bool
	var loginExpirationChanged bool
	var inactivityExpirationChanged bool

<<<<<<< HEAD
	err = am.Store.ExecuteInTransaction(ctx, func(transaction store.Store) error {
		peer, err = transaction.GetPeerByID(ctx, store.LockingStrengthUpdate, accountID, update.ID)
		if err != nil {
			return err
=======
	sshEnabledUpdated := peer.SSHEnabled != update.SSHEnabled
	if sshEnabledUpdated {
		peer.SSHEnabled = update.SSHEnabled
		event := activity.PeerSSHEnabled
		if !update.SSHEnabled {
			event = activity.PeerSSHDisabled
>>>>>>> 522dd44b
		}

		settings, err = transaction.GetAccountSettings(ctx, store.LockingStrengthShare, accountID)
		if err != nil {
			return err
		}

		peerGroupList, err = getPeerGroupIDs(ctx, transaction, accountID, update.ID)
		if err != nil {
			return err
		}

		update, requiresPeerUpdates, err = am.integratedPeerValidator.ValidatePeer(ctx, update, peer, userID, accountID, am.GetDNSDomain(), peerGroupList, settings.Extra)
		if err != nil {
			return err
		}

		if peer.Name != update.Name {
			existingLabels, err := getPeerDNSLabels(ctx, transaction, accountID)
			if err != nil {
				return err
			}

			newLabel, err := types.GetPeerHostLabel(update.Name, existingLabels)
			if err != nil {
				return err
			}

			peer.Name = update.Name
			peer.DNSLabel = newLabel
			peerLabelChanged = true
		}

		if peer.SSHEnabled != update.SSHEnabled {
			peer.SSHEnabled = update.SSHEnabled
			sshChanged = true
		}

		if peer.LoginExpirationEnabled != update.LoginExpirationEnabled {
			if !peer.AddedWithSSOLogin() {
				return status.Errorf(status.PreconditionFailed, "this peer hasn't been added with the SSO login, therefore the login expiration can't be updated")
			}
			peer.LoginExpirationEnabled = update.LoginExpirationEnabled
			loginExpirationChanged = true
		}

		if peer.InactivityExpirationEnabled != update.InactivityExpirationEnabled {
			if !peer.AddedWithSSOLogin() {
				return status.Errorf(status.PreconditionFailed, "this peer hasn't been added with the SSO login, therefore the inactivity expiration can't be updated")
			}
			peer.InactivityExpirationEnabled = update.InactivityExpirationEnabled
			inactivityExpirationChanged = true
		}

		return transaction.SavePeer(ctx, store.LockingStrengthUpdate, accountID, peer)
	})
	if err != nil {
		return nil, err
	}

<<<<<<< HEAD
	if sshChanged {
		event := activity.PeerSSHEnabled
		if !peer.SSHEnabled {
			event = activity.PeerSSHDisabled
		}
		am.StoreEvent(ctx, userID, peer.IP.String(), accountID, event, peer.EventMeta(am.GetDNSDomain()))
=======
	if peerLabelUpdated || requiresPeerUpdates {
		am.UpdateAccountPeers(ctx, accountID)
	} else if sshEnabledUpdated {
		am.UpdateAccountPeer(ctx, account, peer)
>>>>>>> 522dd44b
	}

	if peerLabelChanged {
		am.StoreEvent(ctx, userID, peer.ID, accountID, activity.PeerRenamed, peer.EventMeta(am.GetDNSDomain()))
	}

	if loginExpirationChanged {
		event := activity.PeerLoginExpirationEnabled
		if !peer.LoginExpirationEnabled {
			event = activity.PeerLoginExpirationDisabled
		}
		am.StoreEvent(ctx, userID, peer.IP.String(), accountID, event, peer.EventMeta(am.GetDNSDomain()))

		if peer.AddedWithSSOLogin() && peer.LoginExpirationEnabled && settings.PeerLoginExpirationEnabled {
			am.checkAndSchedulePeerLoginExpiration(ctx, accountID)
		}
	}

	if inactivityExpirationChanged {
		event := activity.PeerInactivityExpirationEnabled
		if !peer.InactivityExpirationEnabled {
			event = activity.PeerInactivityExpirationDisabled
		}
		am.StoreEvent(ctx, userID, peer.IP.String(), accountID, event, peer.EventMeta(am.GetDNSDomain()))

		if peer.AddedWithSSOLogin() && peer.InactivityExpirationEnabled && settings.PeerInactivityExpirationEnabled {
			am.checkAndSchedulePeerInactivityExpiration(ctx, accountID)
		}
	}

	if peerLabelChanged || requiresPeerUpdates {
		am.UpdateAccountPeers(ctx, accountID)
	}

	return peer, nil
}

// DeletePeer removes peer from the account by its IP
func (am *DefaultAccountManager) DeletePeer(ctx context.Context, accountID, peerID, userID string) error {
	unlock := am.Store.AcquireWriteLockByUID(ctx, accountID)
	defer unlock()

	peerAccountID, err := am.Store.GetAccountIDByPeerID(ctx, store.LockingStrengthShare, peerID)
	if err != nil {
		return err
	}

	if peerAccountID != accountID {
		return status.NewPeerNotPartOfAccountError()
	}

	var peer *nbpeer.Peer
	var updateAccountPeers bool
	var eventsToStore []func()

	err = am.Store.ExecuteInTransaction(ctx, func(transaction store.Store) error {
		peer, err = transaction.GetPeerByID(ctx, store.LockingStrengthUpdate, accountID, peerID)
		if err != nil {
			return err
		}

		updateAccountPeers, err = isPeerInActiveGroup(ctx, transaction, accountID, peerID)
		if err != nil {
			return err
		}

		if err = transaction.IncrementNetworkSerial(ctx, store.LockingStrengthUpdate, accountID); err != nil {
			return err
		}

		eventsToStore, err = deletePeers(ctx, am, transaction, accountID, userID, []*nbpeer.Peer{peer})
		return err
	})

	for _, storeEvent := range eventsToStore {
		storeEvent()
	}

	if updateAccountPeers {
		am.UpdateAccountPeers(ctx, accountID)
	}

	return nil
}

// GetNetworkMap returns Network map for a given peer (omits original peer from the Peers result)
func (am *DefaultAccountManager) GetNetworkMap(ctx context.Context, peerID string) (*types.NetworkMap, error) {
	account, err := am.Store.GetAccountByPeerID(ctx, peerID)
	if err != nil {
		return nil, err
	}

	peer := account.GetPeer(peerID)
	if peer == nil {
		return nil, status.Errorf(status.NotFound, "peer with ID %s not found", peerID)
	}

	groups := make(map[string][]string)
	for groupID, group := range account.Groups {
		groups[groupID] = group.Peers
	}

	validatedPeers, err := am.integratedPeerValidator.GetValidatedPeers(account.Id, account.Groups, account.Peers, account.Settings.Extra)
	if err != nil {
		return nil, err
	}
	customZone := account.GetPeersCustomZone(ctx, am.dnsDomain)
	return account.GetPeerNetworkMap(ctx, peer.ID, customZone, validatedPeers, account.GetResourcePoliciesMap(), account.GetResourceRoutersMap(), nil), nil
}

// GetPeerNetwork returns the Network for a given peer
func (am *DefaultAccountManager) GetPeerNetwork(ctx context.Context, peerID string) (*types.Network, error) {
	account, err := am.Store.GetAccountByPeerID(ctx, peerID)
	if err != nil {
		return nil, err
	}

	return account.Network.Copy(), err
}

// AddPeer adds a new peer to the Store.
// Each Account has a list of pre-authorized SetupKey and if no Account has a given key err with a code status.PermissionDenied
// will be returned, meaning the setup key is invalid or not found.
// If a User ID is provided, it means that we passed the authentication using JWT, then we look for account by User ID and register the peer
// to it. We also add the User ID to the peer metadata to identify registrant. If no userID provided, then fail with status.PermissionDenied
// Each new Peer will be assigned a new next net.IP from the Account.Network and Account.Network.LastIP will be updated (IP's are not reused).
// The peer property is just a placeholder for the Peer properties to pass further
func (am *DefaultAccountManager) AddPeer(ctx context.Context, setupKey, userID string, peer *nbpeer.Peer) (*nbpeer.Peer, *types.NetworkMap, []*posture.Checks, error) {
	if setupKey == "" && userID == "" {
		// no auth method provided => reject access
		return nil, nil, nil, status.Errorf(status.Unauthenticated, "no peer auth method provided, please use a setup key or interactive SSO login")
	}

	upperKey := strings.ToUpper(setupKey)
	hashedKey := sha256.Sum256([]byte(upperKey))
	encodedHashedKey := b64.StdEncoding.EncodeToString(hashedKey[:])
	var accountID string
	var err error
	addedByUser := false
	if len(userID) > 0 {
		addedByUser = true
		accountID, err = am.Store.GetAccountIDByUserID(ctx, store.LockingStrengthShare, userID)
	} else {
		accountID, err = am.Store.GetAccountIDBySetupKey(ctx, encodedHashedKey)
	}
	if err != nil {
		return nil, nil, nil, status.Errorf(status.NotFound, "failed adding new peer: account not found")
	}

	unlock := am.Store.AcquireWriteLockByUID(ctx, accountID)
	defer func() {
		if unlock != nil {
			unlock()
		}
	}()

	// This is a handling for the case when the same machine (with the same WireGuard pub key) tries to register twice.
	// Such case is possible when AddPeer function takes long time to finish after AcquireWriteLockByUID (e.g., database is slow)
	// and the peer disconnects with a timeout and tries to register again.
	// We just check if this machine has been registered before and reject the second registration.
	// The connecting peer should be able to recover with a retry.
	_, err = am.Store.GetPeerByPeerPubKey(ctx, store.LockingStrengthShare, peer.Key)
	if err == nil {
		return nil, nil, nil, status.Errorf(status.PreconditionFailed, "peer has been already registered")
	}

	opEvent := &activity.Event{
		Timestamp: time.Now().UTC(),
		AccountID: accountID,
	}

	var newPeer *nbpeer.Peer
	var updateAccountPeers bool

	err = am.Store.ExecuteInTransaction(ctx, func(transaction store.Store) error {
		var setupKeyID string
		var setupKeyName string
		var ephemeral bool
		var groupsToAdd []string
		if addedByUser {
			user, err := transaction.GetUserByUserID(ctx, store.LockingStrengthUpdate, userID)
			if err != nil {
				return fmt.Errorf("failed to get user groups: %w", err)
			}
			groupsToAdd = user.AutoGroups
			opEvent.InitiatorID = userID
			opEvent.Activity = activity.PeerAddedByUser
		} else {
			// Validate the setup key
			sk, err := transaction.GetSetupKeyBySecret(ctx, store.LockingStrengthUpdate, encodedHashedKey)
			if err != nil {
				return fmt.Errorf("failed to get setup key: %w", err)
			}

			if !sk.IsValid() {
				return status.Errorf(status.PreconditionFailed, "couldn't add peer: setup key is invalid")
			}

			opEvent.InitiatorID = sk.Id
			opEvent.Activity = activity.PeerAddedWithSetupKey
			groupsToAdd = sk.AutoGroups
			ephemeral = sk.Ephemeral
			setupKeyID = sk.Id
			setupKeyName = sk.Name
		}

		if (strings.ToLower(peer.Meta.Hostname) == "iphone" || strings.ToLower(peer.Meta.Hostname) == "ipad") && userID != "" {
			if am.idpManager != nil {
				userdata, err := am.idpManager.GetUserDataByID(ctx, userID, idp.AppMetadata{WTAccountID: accountID})
				if err == nil && userdata != nil {
					peer.Meta.Hostname = fmt.Sprintf("%s-%s", peer.Meta.Hostname, strings.Split(userdata.Email, "@")[0])
				}
			}
		}

		freeLabel, err := am.getFreeDNSLabel(ctx, transaction, accountID, peer.Meta.Hostname)
		if err != nil {
			return fmt.Errorf("failed to get free DNS label: %w", err)
		}

		freeIP, err := getFreeIP(ctx, transaction, accountID)
		if err != nil {
			return fmt.Errorf("failed to get free IP: %w", err)
		}

		registrationTime := time.Now().UTC()
		newPeer = &nbpeer.Peer{
			ID:                          xid.New().String(),
			AccountID:                   accountID,
			Key:                         peer.Key,
			IP:                          freeIP,
			Meta:                        peer.Meta,
			Name:                        peer.Meta.Hostname,
			DNSLabel:                    freeLabel,
			UserID:                      userID,
			Status:                      &nbpeer.PeerStatus{Connected: false, LastSeen: registrationTime},
			SSHEnabled:                  false,
			SSHKey:                      peer.SSHKey,
			LastLogin:                   &registrationTime,
			CreatedAt:                   registrationTime,
			LoginExpirationEnabled:      addedByUser,
			Ephemeral:                   ephemeral,
			Location:                    peer.Location,
			InactivityExpirationEnabled: addedByUser,
		}
		opEvent.TargetID = newPeer.ID
		opEvent.Meta = newPeer.EventMeta(am.GetDNSDomain())
		if !addedByUser {
			opEvent.Meta["setup_key_name"] = setupKeyName
		}

		if am.geo != nil && newPeer.Location.ConnectionIP != nil {
			location, err := am.geo.Lookup(newPeer.Location.ConnectionIP)
			if err != nil {
				log.WithContext(ctx).Warnf("failed to get location for new peer realip: [%s]: %v", newPeer.Location.ConnectionIP.String(), err)
			} else {
				newPeer.Location.CountryCode = location.Country.ISOCode
				newPeer.Location.CityName = location.City.Names.En
				newPeer.Location.GeoNameID = location.City.GeonameID
			}
		}

		settings, err := transaction.GetAccountSettings(ctx, store.LockingStrengthShare, accountID)
		if err != nil {
			return fmt.Errorf("failed to get account settings: %w", err)
		}
		newPeer = am.integratedPeerValidator.PreparePeer(ctx, accountID, newPeer, groupsToAdd, settings.Extra)

		err = transaction.AddPeerToAllGroup(ctx, store.LockingStrengthUpdate, accountID, newPeer.ID)
		if err != nil {
			return fmt.Errorf("failed adding peer to All group: %w", err)
		}

		if len(groupsToAdd) > 0 {
			for _, g := range groupsToAdd {
				err = transaction.AddPeerToGroup(ctx, store.LockingStrengthUpdate, accountID, newPeer.ID, g)
				if err != nil {
					return err
				}
			}
		}

		err = transaction.AddPeerToAccount(ctx, store.LockingStrengthUpdate, newPeer)
		if err != nil {
			return fmt.Errorf("failed to add peer to account: %w", err)
		}

		err = transaction.IncrementNetworkSerial(ctx, store.LockingStrengthUpdate, accountID)
		if err != nil {
			return fmt.Errorf("failed to increment network serial: %w", err)
		}

		if addedByUser {
			err := transaction.SaveUserLastLogin(ctx, accountID, userID, newPeer.GetLastLogin())
			if err != nil {
				return fmt.Errorf("failed to update user last login: %w", err)
			}
		} else {
			err = transaction.IncrementSetupKeyUsage(ctx, setupKeyID)
			if err != nil {
				return fmt.Errorf("failed to increment setup key usage: %w", err)
			}
		}

		updateAccountPeers, err = isPeerInActiveGroup(ctx, transaction, accountID, newPeer.ID)
		if err != nil {
			return err
		}

		log.WithContext(ctx).Debugf("Peer %s added to account %s", newPeer.ID, accountID)
		return nil
	})

	if err != nil {
		return nil, nil, nil, fmt.Errorf("failed to add peer to database: %w", err)
	}

	if newPeer == nil {
		return nil, nil, nil, fmt.Errorf("new peer is nil")
	}

	am.StoreEvent(ctx, opEvent.InitiatorID, opEvent.TargetID, opEvent.AccountID, opEvent.Activity, opEvent.Meta)

	unlock()
	unlock = nil

	if updateAccountPeers {
		am.UpdateAccountPeers(ctx, accountID)
	}

	return am.getValidatedPeerWithMap(ctx, false, accountID, newPeer)
}

func getFreeIP(ctx context.Context, transaction store.Store, accountID string) (net.IP, error) {
	takenIps, err := transaction.GetTakenIPs(ctx, store.LockingStrengthShare, accountID)
	if err != nil {
		return nil, fmt.Errorf("failed to get taken IPs: %w", err)
	}

	network, err := transaction.GetAccountNetwork(ctx, store.LockingStrengthUpdate, accountID)
	if err != nil {
		return nil, fmt.Errorf("failed getting network: %w", err)
	}

	nextIp, err := types.AllocatePeerIP(network.Net, takenIps)
	if err != nil {
		return nil, fmt.Errorf("failed to allocate new peer ip: %w", err)
	}

	return nextIp, nil
}

// SyncPeer checks whether peer is eligible for receiving NetworkMap (authenticated) and returns its NetworkMap if eligible
func (am *DefaultAccountManager) SyncPeer(ctx context.Context, sync PeerSync, accountID string) (*nbpeer.Peer, *types.NetworkMap, []*posture.Checks, error) {
	var peer *nbpeer.Peer
	var peerNotValid bool
	var isStatusChanged bool
	var updated bool
	var err error
	var postureChecks []*posture.Checks

	err = am.Store.ExecuteInTransaction(ctx, func(transaction store.Store) error {
		peer, err = transaction.GetPeerByPeerPubKey(ctx, store.LockingStrengthUpdate, sync.WireGuardPubKey)
		if err != nil {
			return status.NewPeerNotRegisteredError()
		}

		if peer.UserID != "" {
			user, err := transaction.GetUserByUserID(ctx, store.LockingStrengthShare, peer.UserID)
			if err != nil {
				return err
			}

			if err = checkIfPeerOwnerIsBlocked(peer, user); err != nil {
				return err
			}
		}

		settings, err := transaction.GetAccountSettings(ctx, store.LockingStrengthShare, accountID)
		if err != nil {
			return err
		}

		if peerLoginExpired(ctx, peer, settings) {
			return status.NewPeerLoginExpiredError()
		}

		peerGroupIDs, err := getPeerGroupIDs(ctx, transaction, accountID, peer.ID)
		if err != nil {
			return err
		}

		peerNotValid, isStatusChanged, err = am.integratedPeerValidator.IsNotValidPeer(ctx, accountID, peer, peerGroupIDs, settings.Extra)
		if err != nil {
			return err
		}

		updated = peer.UpdateMetaIfNew(sync.Meta)
		if updated {
			am.metrics.AccountManagerMetrics().CountPeerMetUpdate()
			log.WithContext(ctx).Tracef("peer %s metadata updated", peer.ID)
			if err = transaction.SavePeer(ctx, store.LockingStrengthUpdate, accountID, peer); err != nil {
				return err
			}

			postureChecks, err = getPeerPostureChecks(ctx, transaction, accountID, peer.ID)
			if err != nil {
				return err
			}
		}
		return nil
	})
	if err != nil {
		return nil, nil, nil, err
	}

	if isStatusChanged || sync.UpdateAccountPeers || (updated && len(postureChecks) > 0) {
		am.UpdateAccountPeers(ctx, accountID)
	}

	return am.getValidatedPeerWithMap(ctx, peerNotValid, accountID, peer)
}

func (am *DefaultAccountManager) handlePeerLoginNotFound(ctx context.Context, login PeerLogin, err error) (*nbpeer.Peer, *types.NetworkMap, []*posture.Checks, error) {
	if errStatus, ok := status.FromError(err); ok && errStatus.Type() == status.NotFound {
		// we couldn't find this peer by its public key which can mean that peer hasn't been registered yet.
		// Try registering it.
		newPeer := &nbpeer.Peer{
			Key:      login.WireGuardPubKey,
			Meta:     login.Meta,
			SSHKey:   login.SSHKey,
			Location: nbpeer.Location{ConnectionIP: login.ConnectionIP},
		}

		return am.AddPeer(ctx, login.SetupKey, login.UserID, newPeer)
	}

	log.WithContext(ctx).Errorf("failed while logging in peer %s: %v", login.WireGuardPubKey, err)
	return nil, nil, nil, status.Errorf(status.Internal, "failed while logging in peer")
}

// LoginPeer logs in or registers a peer.
// If peer doesn't exist the function checks whether a setup key or a user is present and registers a new peer if so.
func (am *DefaultAccountManager) LoginPeer(ctx context.Context, login PeerLogin) (*nbpeer.Peer, *types.NetworkMap, []*posture.Checks, error) {
	accountID, err := am.Store.GetAccountIDByPeerPubKey(ctx, login.WireGuardPubKey)
	if err != nil {
		return am.handlePeerLoginNotFound(ctx, login, err)
	}

	// when the client sends a login request with a JWT which is used to get the user ID,
	// it means that the client has already checked if it needs login and had been through the SSO flow
	// so, we can skip this check and directly proceed with the login
	if login.UserID == "" {
		err = am.checkIFPeerNeedsLoginWithoutLock(ctx, accountID, login)
		if err != nil {
			return nil, nil, nil, err
		}
	}

	unlockAccount := am.Store.AcquireReadLockByUID(ctx, accountID)
	defer unlockAccount()
	unlockPeer := am.Store.AcquireWriteLockByUID(ctx, login.WireGuardPubKey)
	defer func() {
		if unlockPeer != nil {
			unlockPeer()
		}
	}()

	var peer *nbpeer.Peer
	var updateRemotePeers bool
	var isRequiresApproval bool
	var isStatusChanged bool
	var isPeerUpdated bool
	var postureChecks []*posture.Checks

	err = am.Store.ExecuteInTransaction(ctx, func(transaction store.Store) error {
		peer, err = transaction.GetPeerByPeerPubKey(ctx, store.LockingStrengthUpdate, login.WireGuardPubKey)
		if err != nil {
			return err
		}

		settings, err := transaction.GetAccountSettings(ctx, store.LockingStrengthShare, accountID)
		if err != nil {
			return err
		}
		// this flag prevents unnecessary calls to the persistent store.
		shouldStorePeer := false

		if login.UserID != "" {
			if peer.UserID != login.UserID {
				log.Warnf("user mismatch when logging in peer %s: peer user %s, login user %s ", peer.ID, peer.UserID, login.UserID)
				return status.Errorf(status.Unauthenticated, "invalid user")
			}

			changed, err := am.handleUserPeer(ctx, transaction, peer, settings)
			if err != nil {
				return err
			}

			if changed {
				shouldStorePeer = true
				updateRemotePeers = true
			}
		}

		peerGroupIDs, err := getPeerGroupIDs(ctx, transaction, accountID, peer.ID)
		if err != nil {
			return err
		}

		isRequiresApproval, isStatusChanged, err = am.integratedPeerValidator.IsNotValidPeer(ctx, accountID, peer, peerGroupIDs, settings.Extra)
		if err != nil {
			return err
		}

		isPeerUpdated = peer.UpdateMetaIfNew(login.Meta)
		if isPeerUpdated {
			am.metrics.AccountManagerMetrics().CountPeerMetUpdate()
			shouldStorePeer = true

			postureChecks, err = getPeerPostureChecks(ctx, transaction, accountID, peer.ID)
			if err != nil {
				return err
			}
		}

		if peer.SSHKey != login.SSHKey {
			peer.SSHKey = login.SSHKey
			shouldStorePeer = true
		}

		if shouldStorePeer {
			if err = transaction.SavePeer(ctx, store.LockingStrengthUpdate, accountID, peer); err != nil {
				return err
			}
		}

		return nil
	})
	if err != nil {
		return nil, nil, nil, err
	}

	unlockPeer()
	unlockPeer = nil

	if updateRemotePeers || isStatusChanged || (isPeerUpdated && len(postureChecks) > 0) {
		am.UpdateAccountPeers(ctx, accountID)
	}

	return am.getValidatedPeerWithMap(ctx, isRequiresApproval, accountID, peer)
}

// getPeerPostureChecks returns the posture checks for the peer.
func getPeerPostureChecks(ctx context.Context, transaction store.Store, accountID, peerID string) ([]*posture.Checks, error) {
	policies, err := transaction.GetAccountPolicies(ctx, store.LockingStrengthShare, accountID)
	if err != nil {
		return nil, err
	}

	if len(policies) == 0 {
		return nil, nil
	}

	var peerPostureChecksIDs []string

	for _, policy := range policies {
		if !policy.Enabled || len(policy.SourcePostureChecks) == 0 {
			continue
		}

		postureChecksIDs, err := processPeerPostureChecks(ctx, transaction, policy, accountID, peerID)
		if err != nil {
			return nil, err
		}

		peerPostureChecksIDs = append(peerPostureChecksIDs, postureChecksIDs...)
	}

	peerPostureChecks, err := transaction.GetPostureChecksByIDs(ctx, store.LockingStrengthShare, accountID, peerPostureChecksIDs)
	if err != nil {
		return nil, err
	}

	return maps.Values(peerPostureChecks), nil
}

// processPeerPostureChecks checks if the peer is in the source group of the policy and returns the posture checks.
func processPeerPostureChecks(ctx context.Context, transaction store.Store, policy *types.Policy, accountID, peerID string) ([]string, error) {
	for _, rule := range policy.Rules {
		if !rule.Enabled {
			continue
		}

		sourceGroups, err := transaction.GetGroupsByIDs(ctx, store.LockingStrengthShare, accountID, rule.Sources)
		if err != nil {
			return nil, err
		}

		for _, sourceGroup := range rule.Sources {
			group, ok := sourceGroups[sourceGroup]
			if !ok {
				return nil, fmt.Errorf("failed to check peer in policy source group")
			}

			if slices.Contains(group.Peers, peerID) {
				return policy.SourcePostureChecks, nil
			}
		}
	}
	return nil, nil
}

// checkIFPeerNeedsLoginWithoutLock checks if the peer needs login without acquiring the account lock. The check validate if the peer was not added via SSO
// and if the peer login is expired.
// The NetBird client doesn't have a way to check if the peer needs login besides sending a login request
// with no JWT token and usually no setup-key. As the client can send up to two login request to check if it is expired
// and before starting the engine, we do the checks without an account lock to avoid piling up requests.
func (am *DefaultAccountManager) checkIFPeerNeedsLoginWithoutLock(ctx context.Context, accountID string, login PeerLogin) error {
	peer, err := am.Store.GetPeerByPeerPubKey(ctx, store.LockingStrengthShare, login.WireGuardPubKey)
	if err != nil {
		return err
	}

	// if the peer was not added with SSO login we can exit early because peers activated with setup-key
	// doesn't expire, and we avoid extra databases calls.
	if !peer.AddedWithSSOLogin() {
		return nil
	}

	settings, err := am.Store.GetAccountSettings(ctx, store.LockingStrengthShare, accountID)
	if err != nil {
		return err
	}

	if peerLoginExpired(ctx, peer, settings) {
		return status.NewPeerLoginExpiredError()
	}

	return nil
}

func (am *DefaultAccountManager) getValidatedPeerWithMap(ctx context.Context, isRequiresApproval bool, accountID string, peer *nbpeer.Peer) (*nbpeer.Peer, *types.NetworkMap, []*posture.Checks, error) {
	if isRequiresApproval {
		network, err := am.Store.GetAccountNetwork(ctx, store.LockingStrengthShare, accountID)
		if err != nil {
			return nil, nil, nil, err
		}

		emptyMap := &types.NetworkMap{
			Network: network.Copy(),
		}
		return peer, emptyMap, nil, nil
	}

	account, err := am.requestBuffer.GetAccountWithBackpressure(ctx, accountID)
	if err != nil {
		return nil, nil, nil, err
	}

	approvedPeersMap, err := am.GetValidatedPeers(ctx, account.Id)
	if err != nil {
		return nil, nil, nil, err
	}

	postureChecks, err := am.getPeerPostureChecks(account, peer.ID)
	if err != nil {
		return nil, nil, nil, err
	}

	customZone := account.GetPeersCustomZone(ctx, am.dnsDomain)
	return peer, account.GetPeerNetworkMap(ctx, peer.ID, customZone, approvedPeersMap, account.GetResourcePoliciesMap(), account.GetResourceRoutersMap(), am.metrics.AccountManagerMetrics()), postureChecks, nil
}

func (am *DefaultAccountManager) handleExpiredPeer(ctx context.Context, transaction store.Store, user *types.User, peer *nbpeer.Peer) error {
	err := checkAuth(ctx, user.Id, peer)
	if err != nil {
		return err
	}
	// If peer was expired before and if it reached this point, it is re-authenticated.
	// UserID is present, meaning that JWT validation passed successfully in the API layer.
	peer = peer.UpdateLastLogin()
	err = transaction.SavePeer(ctx, store.LockingStrengthUpdate, peer.AccountID, peer)
	if err != nil {
		return err
	}

	err = transaction.SaveUserLastLogin(ctx, user.AccountID, user.Id, peer.GetLastLogin())
	if err != nil {
		return err
	}

	am.StoreEvent(ctx, user.Id, peer.ID, user.AccountID, activity.UserLoggedInPeer, peer.EventMeta(am.GetDNSDomain()))
	return nil
}

func checkIfPeerOwnerIsBlocked(peer *nbpeer.Peer, user *types.User) error {
	if peer.AddedWithSSOLogin() {
		if user.IsBlocked() {
			return status.Errorf(status.PermissionDenied, "user is blocked")
		}
	}
	return nil
}

func checkAuth(ctx context.Context, loginUserID string, peer *nbpeer.Peer) error {
	if loginUserID == "" {
		// absence of a user ID indicates that JWT wasn't provided.
		return status.NewPeerLoginExpiredError()
	}
	if peer.UserID != loginUserID {
		log.WithContext(ctx).Warnf("user mismatch when logging in peer %s: peer user %s, login user %s ", peer.ID, peer.UserID, loginUserID)
		return status.Errorf(status.Unauthenticated, "can't login with this credentials")
	}
	return nil
}

func peerLoginExpired(ctx context.Context, peer *nbpeer.Peer, settings *types.Settings) bool {
	expired, expiresIn := peer.LoginExpired(settings.PeerLoginExpiration)
	expired = settings.PeerLoginExpirationEnabled && expired
	if expired || peer.Status.LoginExpired {
		log.WithContext(ctx).Debugf("peer's %s login expired %v ago", peer.ID, expiresIn)
		return true
	}
	return false
}

// GetPeer for a given accountID, peerID and userID error if not found.
func (am *DefaultAccountManager) GetPeer(ctx context.Context, accountID, peerID, userID string) (*nbpeer.Peer, error) {
	user, err := am.Store.GetUserByUserID(ctx, store.LockingStrengthShare, userID)
	if err != nil {
		return nil, err
	}

	if user.AccountID != accountID {
		return nil, status.NewUserNotPartOfAccountError()
	}

	settings, err := am.Store.GetAccountSettings(ctx, store.LockingStrengthShare, accountID)
	if err != nil {
		return nil, err
	}

	if user.IsRegularUser() && settings.RegularUsersViewBlocked {
		return nil, status.Errorf(status.Internal, "user %s has no access to his own peer %s under account %s", userID, peerID, accountID)
	}

	peer, err := am.Store.GetPeerByID(ctx, store.LockingStrengthShare, accountID, peerID)
	if err != nil {
		return nil, err
	}

	// if admin or user owns this peer, return peer
	if user.IsAdminOrServiceUser() || peer.UserID == userID {
		return peer, nil
	}

	// it is also possible that user doesn't own the peer but some of his peers have access to it,
	// this is a valid case, show the peer as well.
	userPeers, err := am.Store.GetUserPeers(ctx, store.LockingStrengthShare, accountID, userID)
	if err != nil {
		return nil, err
	}

	approvedPeersMap, err := am.GetValidatedPeers(ctx, accountID)
	if err != nil {
		return nil, err
	}

	account, err := am.requestBuffer.GetAccountWithBackpressure(ctx, accountID)
	if err != nil {
		return nil, err
	}

	for _, p := range userPeers {
		aclPeers, _ := account.GetPeerConnectionResources(ctx, p.ID, approvedPeersMap)
		for _, aclPeer := range aclPeers {
			if aclPeer.ID == peerID {
				return peer, nil
			}
		}
	}

	return nil, status.Errorf(status.Internal, "user %s has no access to peer %s under account %s", userID, peerID, accountID)
}

// UpdateAccountPeers updates all peers that belong to an account.
// Should be called when changes have to be synced to peers.
func (am *DefaultAccountManager) UpdateAccountPeers(ctx context.Context, accountID string) {
	account, err := am.requestBuffer.GetAccountWithBackpressure(ctx, accountID)
	if err != nil {
		log.WithContext(ctx).Errorf("failed to send out updates to peers. failed to get account: %v", err)
		return
	}

	start := time.Now()
	defer func() {
		if am.metrics != nil {
			am.metrics.AccountManagerMetrics().CountUpdateAccountPeersDuration(time.Since(start))
		}
	}()

	peers := account.GetPeers()

	approvedPeersMap, err := am.integratedPeerValidator.GetValidatedPeers(account.Id, account.Groups, account.Peers, account.Settings.Extra)
	if err != nil {
		log.WithContext(ctx).Errorf("failed to send out updates to peers, failed to get validate peers: %v", err)
		return
	}

	var wg sync.WaitGroup
	semaphore := make(chan struct{}, 10)

	dnsCache := &DNSConfigCache{}
	customZone := account.GetPeersCustomZone(ctx, am.dnsDomain)
	resourcePolicies := account.GetResourcePoliciesMap()
	routers := account.GetResourceRoutersMap()

	for _, peer := range peers {
		if !am.peersUpdateManager.HasChannel(peer.ID) {
			log.WithContext(ctx).Tracef("peer %s doesn't have a channel, skipping network map update", peer.ID)
			continue
		}

		wg.Add(1)
		semaphore <- struct{}{}
		go func(p *nbpeer.Peer) {
			defer wg.Done()
			defer func() { <-semaphore }()

			postureChecks, err := am.getPeerPostureChecks(account, p.ID)
			if err != nil {
				log.WithContext(ctx).Debugf("failed to get posture checks for peer %s: %v", peer.ID, err)
				return
			}

			remotePeerNetworkMap := account.GetPeerNetworkMap(ctx, p.ID, customZone, approvedPeersMap, resourcePolicies, routers, am.metrics.AccountManagerMetrics())
			update := toSyncResponse(ctx, nil, p, nil, nil, remotePeerNetworkMap, am.GetDNSDomain(), postureChecks, dnsCache, account.Settings.RoutingPeerDNSResolutionEnabled)
			am.peersUpdateManager.SendUpdate(ctx, p.ID, &UpdateMessage{Update: update, NetworkMap: remotePeerNetworkMap})
		}(peer)
	}

	wg.Wait()
}

<<<<<<< HEAD
// getNextPeerExpiration returns the minimum duration in which the next peer of the account will expire if it was found.
// If there is no peer that expires this function returns false and a duration of 0.
// This function only considers peers that haven't been expired yet and that are connected.
func (am *DefaultAccountManager) getNextPeerExpiration(ctx context.Context, accountID string) (time.Duration, bool) {
	peersWithExpiry, err := am.Store.GetAccountPeersWithExpiration(ctx, store.LockingStrengthShare, accountID)
	if err != nil {
		log.WithContext(ctx).Errorf("failed to get peers with expiration: %v", err)
		return 0, false
=======
// UpdateAccountPeer updates a single peer that belongs to an account.
// Should be called when changes need to be synced to a specific peer only.
func (am *DefaultAccountManager) UpdateAccountPeer(ctx context.Context, account *types.Account, peer *nbpeer.Peer) {
	if !am.peersUpdateManager.HasChannel(peer.ID) {
		log.WithContext(ctx).Tracef("peer %s doesn't have a channel, skipping network map update", peer.ID)
		return
	}

	approvedPeersMap, err := am.GetValidatedPeers(account)
	if err != nil {
		log.WithContext(ctx).Errorf("failed to send update to peer %s, failed to validate peers: %v", peer.ID, err)
		return
	}

	dnsCache := &DNSConfigCache{}
	customZone := account.GetPeersCustomZone(ctx, am.dnsDomain)
	resourcePolicies := account.GetResourcePoliciesMap()
	routers := account.GetResourceRoutersMap()

	postureChecks, err := am.getPeerPostureChecks(account, peer.ID)
	if err != nil {
		log.WithContext(ctx).Errorf("failed to send update to peer %s, failed to get posture checks: %v", peer.ID, err)
		return
	}

	remotePeerNetworkMap := account.GetPeerNetworkMap(ctx, peer.ID, customZone, approvedPeersMap, resourcePolicies, routers, am.metrics.AccountManagerMetrics())
	update := toSyncResponse(ctx, nil, peer, nil, nil, remotePeerNetworkMap, am.GetDNSDomain(), postureChecks, dnsCache, account.Settings.RoutingPeerDNSResolutionEnabled)
	am.peersUpdateManager.SendUpdate(ctx, peer.ID, &UpdateMessage{Update: update, NetworkMap: remotePeerNetworkMap})
}

func ConvertSliceToMap(existingLabels []string) map[string]struct{} {
	labelMap := make(map[string]struct{}, len(existingLabels))
	for _, label := range existingLabels {
		labelMap[label] = struct{}{}
>>>>>>> 522dd44b
	}

	if len(peersWithExpiry) == 0 {
		return 0, false
	}

	settings, err := am.Store.GetAccountSettings(ctx, store.LockingStrengthShare, accountID)
	if err != nil {
		log.WithContext(ctx).Errorf("failed to get account settings: %v", err)
		return 0, false
	}

	var nextExpiry *time.Duration
	for _, peer := range peersWithExpiry {
		// consider only connected peers because others will require login on connecting to the management server
		if peer.Status.LoginExpired || !peer.Status.Connected {
			continue
		}
		_, duration := peer.LoginExpired(settings.PeerLoginExpiration)
		if nextExpiry == nil || duration < *nextExpiry {
			// if expiration is below 1s return 1s duration
			// this avoids issues with ticker that can't be set to < 0
			if duration < time.Second {
				return time.Second, true
			}
			nextExpiry = &duration
		}
	}

	if nextExpiry == nil {
		return 0, false
	}

	return *nextExpiry, true
}

// GetNextInactivePeerExpiration returns the minimum duration in which the next peer of the account will expire if it was found.
// If there is no peer that expires this function returns false and a duration of 0.
// This function only considers peers that haven't been expired yet and that are not connected.
func (am *DefaultAccountManager) getNextInactivePeerExpiration(ctx context.Context, accountID string) (time.Duration, bool) {
	peersWithInactivity, err := am.Store.GetAccountPeersWithInactivity(ctx, store.LockingStrengthShare, accountID)
	if err != nil {
		log.WithContext(ctx).Errorf("failed to get peers with inactivity: %v", err)
		return 0, false
	}

	if len(peersWithInactivity) == 0 {
		return 0, false
	}

	settings, err := am.Store.GetAccountSettings(ctx, store.LockingStrengthShare, accountID)
	if err != nil {
		log.WithContext(ctx).Errorf("failed to get account settings: %v", err)
		return 0, false
	}

	var nextExpiry *time.Duration
	for _, peer := range peersWithInactivity {
		if peer.Status.LoginExpired || peer.Status.Connected {
			continue
		}
		_, duration := peer.SessionExpired(settings.PeerInactivityExpiration)
		if nextExpiry == nil || duration < *nextExpiry {
			// if expiration is below 1s return 1s duration
			// this avoids issues with ticker that can't be set to < 0
			if duration < time.Second {
				return time.Second, true
			}
			nextExpiry = &duration
		}
	}

	if nextExpiry == nil {
		return 0, false
	}

	return *nextExpiry, true
}

// getExpiredPeers returns peers that have been expired.
func (am *DefaultAccountManager) getExpiredPeers(ctx context.Context, accountID string) ([]*nbpeer.Peer, error) {
	peersWithExpiry, err := am.Store.GetAccountPeersWithExpiration(ctx, store.LockingStrengthShare, accountID)
	if err != nil {
		return nil, err
	}

	settings, err := am.Store.GetAccountSettings(ctx, store.LockingStrengthShare, accountID)
	if err != nil {
		return nil, err
	}

	var peers []*nbpeer.Peer
	for _, peer := range peersWithExpiry {
		expired, _ := peer.LoginExpired(settings.PeerLoginExpiration)
		if expired {
			peers = append(peers, peer)
		}
	}

	return peers, nil
}

// getInactivePeers returns peers that have been expired by inactivity
func (am *DefaultAccountManager) getInactivePeers(ctx context.Context, accountID string) ([]*nbpeer.Peer, error) {
	peersWithInactivity, err := am.Store.GetAccountPeersWithInactivity(ctx, store.LockingStrengthShare, accountID)
	if err != nil {
		return nil, err
	}

	settings, err := am.Store.GetAccountSettings(ctx, store.LockingStrengthShare, accountID)
	if err != nil {
		return nil, err
	}

	var peers []*nbpeer.Peer
	for _, inactivePeer := range peersWithInactivity {
		inactive, _ := inactivePeer.SessionExpired(settings.PeerInactivityExpiration)
		if inactive {
			peers = append(peers, inactivePeer)
		}
	}

	return peers, nil
}

// GetPeerGroups returns groups that the peer is part of.
func (am *DefaultAccountManager) GetPeerGroups(ctx context.Context, accountID, peerID string) ([]*types.Group, error) {
	return getPeerGroups(ctx, am.Store, accountID, peerID)
}

// getPeerGroups returns the IDs of the groups that the peer is part of.
func getPeerGroups(ctx context.Context, transaction store.Store, accountID, peerID string) ([]*types.Group, error) {
	groups, err := transaction.GetAccountGroups(ctx, store.LockingStrengthShare, accountID)
	if err != nil {
		return nil, err
	}

	peerGroups := make([]*types.Group, 0)
	for _, group := range groups {
		if slices.Contains(group.Peers, peerID) {
			peerGroups = append(peerGroups, group)
		}
	}

	return peerGroups, nil
}

// getPeerGroupIDs returns the IDs of the groups that the peer is part of.
func getPeerGroupIDs(ctx context.Context, transaction store.Store, accountID string, peerID string) ([]string, error) {
	groups, err := getPeerGroups(ctx, transaction, accountID, peerID)
	if err != nil {
		return nil, err
	}

	groupIDs := make([]string, 0, len(groups))
	for _, group := range groups {
		groupIDs = append(groupIDs, group.ID)
	}

	return groupIDs, err
}

func getPeerDNSLabels(ctx context.Context, transaction store.Store, accountID string) (types.LookupMap, error) {
	dnsLabels, err := transaction.GetPeerLabelsInAccount(ctx, store.LockingStrengthShare, accountID)
	if err != nil {
		return nil, err
	}

	existingLabels := make(types.LookupMap)
	for _, label := range dnsLabels {
		existingLabels[label] = struct{}{}
	}
	return existingLabels, nil
}

// IsPeerInActiveGroup checks if the given peer is part of a group that is used
// in an active DNS, route, or ACL configuration.
func isPeerInActiveGroup(ctx context.Context, transaction store.Store, accountID, peerID string) (bool, error) {
	peerGroupIDs, err := getPeerGroupIDs(ctx, transaction, accountID, peerID)
	if err != nil {
		return false, err
	}
	return areGroupChangesAffectPeers(ctx, transaction, accountID, peerGroupIDs) // TODO: use transaction
}

// deletePeers deletes all specified peers and sends updates to the remote peers.
// Returns a slice of functions to save events after successful peer deletion.
func deletePeers(ctx context.Context, am *DefaultAccountManager, transaction store.Store, accountID, userID string, peers []*nbpeer.Peer) ([]func(), error) {
	var peerDeletedEvents []func()

	for _, peer := range peers {
		if err := am.integratedPeerValidator.PeerDeleted(ctx, accountID, peer.ID); err != nil {
			return nil, err
		}

		network, err := transaction.GetAccountNetwork(ctx, store.LockingStrengthShare, accountID)
		if err != nil {
			return nil, err
		}

		if err = transaction.DeletePeer(ctx, store.LockingStrengthUpdate, accountID, peer.ID); err != nil {
			return nil, err
		}

		am.peersUpdateManager.SendUpdate(ctx, peer.ID, &UpdateMessage{
			Update: &proto.SyncResponse{
				RemotePeers:        []*proto.RemotePeerConfig{},
				RemotePeersIsEmpty: true,
				NetworkMap: &proto.NetworkMap{
					Serial:               network.CurrentSerial(),
					RemotePeers:          []*proto.RemotePeerConfig{},
					RemotePeersIsEmpty:   true,
					FirewallRules:        []*proto.FirewallRule{},
					FirewallRulesIsEmpty: true,
				},
			},
			NetworkMap: &types.NetworkMap{},
		})
		am.peersUpdateManager.CloseChannel(ctx, peer.ID)
		peerDeletedEvents = append(peerDeletedEvents, func() {
			am.StoreEvent(ctx, userID, peer.ID, accountID, activity.PeerRemovedByUser, peer.EventMeta(am.GetDNSDomain()))
		})
	}

	return peerDeletedEvents, nil
}

func ConvertSliceToMap(existingLabels []string) map[string]struct{} {
	labelMap := make(map[string]struct{}, len(existingLabels))
	for _, label := range existingLabels {
		labelMap[label] = struct{}{}
	}
	return labelMap
}<|MERGE_RESOLUTION|>--- conflicted
+++ resolved
@@ -221,19 +221,10 @@
 	var loginExpirationChanged bool
 	var inactivityExpirationChanged bool
 
-<<<<<<< HEAD
 	err = am.Store.ExecuteInTransaction(ctx, func(transaction store.Store) error {
 		peer, err = transaction.GetPeerByID(ctx, store.LockingStrengthUpdate, accountID, update.ID)
 		if err != nil {
 			return err
-=======
-	sshEnabledUpdated := peer.SSHEnabled != update.SSHEnabled
-	if sshEnabledUpdated {
-		peer.SSHEnabled = update.SSHEnabled
-		event := activity.PeerSSHEnabled
-		if !update.SSHEnabled {
-			event = activity.PeerSSHDisabled
->>>>>>> 522dd44b
 		}
 
 		settings, err = transaction.GetAccountSettings(ctx, store.LockingStrengthShare, accountID)
@@ -294,19 +285,12 @@
 		return nil, err
 	}
 
-<<<<<<< HEAD
 	if sshChanged {
 		event := activity.PeerSSHEnabled
 		if !peer.SSHEnabled {
 			event = activity.PeerSSHDisabled
 		}
 		am.StoreEvent(ctx, userID, peer.IP.String(), accountID, event, peer.EventMeta(am.GetDNSDomain()))
-=======
-	if peerLabelUpdated || requiresPeerUpdates {
-		am.UpdateAccountPeers(ctx, accountID)
-	} else if sshEnabledUpdated {
-		am.UpdateAccountPeer(ctx, account, peer)
->>>>>>> 522dd44b
 	}
 
 	if peerLabelChanged {
@@ -339,6 +323,8 @@
 
 	if peerLabelChanged || requiresPeerUpdates {
 		am.UpdateAccountPeers(ctx, accountID)
+	} else if sshChanged {
+		am.UpdateAccountPeer(ctx, account, peer)
 	}
 
 	return peer, nil
@@ -1152,16 +1138,6 @@
 	wg.Wait()
 }
 
-<<<<<<< HEAD
-// getNextPeerExpiration returns the minimum duration in which the next peer of the account will expire if it was found.
-// If there is no peer that expires this function returns false and a duration of 0.
-// This function only considers peers that haven't been expired yet and that are connected.
-func (am *DefaultAccountManager) getNextPeerExpiration(ctx context.Context, accountID string) (time.Duration, bool) {
-	peersWithExpiry, err := am.Store.GetAccountPeersWithExpiration(ctx, store.LockingStrengthShare, accountID)
-	if err != nil {
-		log.WithContext(ctx).Errorf("failed to get peers with expiration: %v", err)
-		return 0, false
-=======
 // UpdateAccountPeer updates a single peer that belongs to an account.
 // Should be called when changes need to be synced to a specific peer only.
 func (am *DefaultAccountManager) UpdateAccountPeer(ctx context.Context, account *types.Account, peer *nbpeer.Peer) {
@@ -1192,11 +1168,14 @@
 	am.peersUpdateManager.SendUpdate(ctx, peer.ID, &UpdateMessage{Update: update, NetworkMap: remotePeerNetworkMap})
 }
 
-func ConvertSliceToMap(existingLabels []string) map[string]struct{} {
-	labelMap := make(map[string]struct{}, len(existingLabels))
-	for _, label := range existingLabels {
-		labelMap[label] = struct{}{}
->>>>>>> 522dd44b
+// getNextPeerExpiration returns the minimum duration in which the next peer of the account will expire if it was found.
+// If there is no peer that expires this function returns false and a duration of 0.
+// This function only considers peers that haven't been expired yet and that are connected.
+func (am *DefaultAccountManager) getNextPeerExpiration(ctx context.Context, accountID string) (time.Duration, bool) {
+	peersWithExpiry, err := am.Store.GetAccountPeersWithExpiration(ctx, store.LockingStrengthShare, accountID)
+	if err != nil {
+		log.WithContext(ctx).Errorf("failed to get peers with expiration: %v", err)
+		return 0, false
 	}
 
 	if len(peersWithExpiry) == 0 {
